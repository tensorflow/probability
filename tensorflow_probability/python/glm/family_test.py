# Copyright 2018 The TensorFlow Probability Authors.
#
# Licensed under the Apache License, Version 2.0 (the "License");
# you may not use this file except in compliance with the License.
# You may obtain a copy of the License at
#
#     http://www.apache.org/licenses/LICENSE-2.0
#
# Unless required by applicable law or agreed to in writing, software
# distributed under the License is distributed on an "AS IS" BASIS,
# WITHOUT WARRANTIES OR CONDITIONS OF ANY KIND, either express or implied.
# See the License for the specific language governing permissions and
# limitations under the License.
# ============================================================================
"""Tests for GLM families."""

from __future__ import absolute_import
from __future__ import division
from __future__ import print_function

# Dependency imports

import numpy as np
import tensorflow.compat.v2 as tf
import tensorflow_probability as tfp
from tensorflow_probability.python import distributions as tfd
from tensorflow_probability.python.internal import test_util


class _GLMTestHarness(object):

  def testCallActualVsCallDefault(self):
    predicted_linear_response = np.stack([
        np.linspace(-7., -1e-3, 13),
        np.linspace(1e-3, 7, 13)]).reshape(2, 13, 1).astype(self.dtype)
    (
        expected_mean,
        expected_variance,
        expected_grad_mean,
    ) = tfp.glm.ExponentialFamily.__call__(
        self.model,
        predicted_linear_response)
    actual_mean, actual_variance, actual_grad_mean = self.model(
        predicted_linear_response)
<<<<<<< HEAD
    expected_variance_, expected_grad_mean_ = self.evaluate([
        expected_variance, expected_grad_mean])
    self.assertEqual(self.model.is_canonical,
                     np.allclose(expected_variance_, expected_grad_mean_))
=======
    [
        expected_mean_,
        expected_variance_,
        expected_grad_mean_,
        actual_mean_,
        actual_variance_,
        actual_grad_mean_,
    ] = self.evaluate([
        expected_mean,
        expected_variance,
        expected_grad_mean,
        actual_mean,
        actual_variance,
        actual_grad_mean,
    ])
    self.assertAllClose(expected_mean_, actual_mean_,
                        atol=1e-6, rtol=1e-4)
    self.assertAllClose(expected_variance_, actual_variance_,
                        atol=1e-6, rtol=1e-3)
    self.assertAllClose(expected_grad_mean_, actual_grad_mean_,
                        atol=1e-6, rtol=1e-4)
>>>>>>> efc8a392

  def testCallWorksCorrectly(self):
    predicted_linear_response = np.stack([
        np.linspace(-5., -1e-3, 11),
        np.linspace(1e-3, 5, 11)]).reshape(2, 11, 1).astype(self.dtype)
    expected_mean, expected_variance, expected_grad_mean = self.expected(
        predicted_linear_response)
    actual_mean, actual_variance, actual_grad_mean = self.model(
        predicted_linear_response)
    [
        expected_mean_,
        expected_variance_,
        expected_grad_mean_,
        actual_mean_,
        actual_variance_,
        actual_grad_mean_,
    ] = self.evaluate([
        expected_mean,
        expected_variance,
        expected_grad_mean,
        actual_mean,
        actual_variance,
        actual_grad_mean,
    ])
    self.assertAllClose(expected_mean_, actual_mean_,
                        atol=1e-6, rtol=1e-4)
    self.assertAllClose(expected_variance_, actual_variance_,
                        atol=1e-6, rtol=1e-3)
    self.assertAllClose(expected_grad_mean_, actual_grad_mean_,
                        atol=1e-6, rtol=1e-4)

  def testLogProbWorksCorrectly(self):
    predicted_linear_response = np.stack([
        np.linspace(-5., -1e-3, 11),
        np.linspace(1e-3, 5, 11)]).reshape(2, 11, 1).astype(self.dtype)
    actual_mean = self.expected.linear_model_to_mean_fn(
        predicted_linear_response)
    distribution = self.expected.distribution_fn(actual_mean)
    response = tf.cast(distribution.sample(seed=42), self.dtype)
    response = tf.identity(response, name='response')  # Disable bijector cache.
    expected_log_prob = distribution.log_prob(
        response, name='expected_log_prob')
    actual_log_prob = self.model.log_prob(
        response, predicted_linear_response)
    [
        expected_log_prob_,
        actual_log_prob_,
    ] = self.evaluate([
        expected_log_prob,
        actual_log_prob,
    ])
    self.assertAllClose(expected_log_prob_, actual_log_prob_,
                        atol=1e-6, rtol=1e-4)


@test_util.test_all_tf_execution_regimes
class BernoulliTest(test_util.TestCase, _GLMTestHarness):

  def setUp(self):
    super(BernoulliTest, self).setUp()
    self.dtype = np.float32
    self.model = tfp.glm.Bernoulli()
    self.expected = tfp.glm.CustomExponentialFamily(
        lambda mean: tfd.Bernoulli(probs=mean), tf.nn.sigmoid)


@test_util.test_all_tf_execution_regimes
class BernoulliNormalCDFTest(test_util.TestCase, _GLMTestHarness):

  def setUp(self):
    super(BernoulliNormalCDFTest, self).setUp()
    self.dtype = np.float32
    self.model = tfp.glm.BernoulliNormalCDF()
    def normal_cdf(r):
      r = tf.convert_to_tensor(value=r, name='r')
      n = tfd.Normal(loc=tf.zeros([], r.dtype.base_dtype),
                     scale=tf.ones([], r.dtype.base_dtype))
      return n.cdf(r)
    self.expected = tfp.glm.CustomExponentialFamily(
        lambda mean: tfd.Bernoulli(probs=mean), normal_cdf)


@test_util.test_all_tf_execution_regimes
class BinomialTest(test_util.TestCase, _GLMTestHarness):

  def setUp(self):
    self.dtype = np.float32
    self.counts = (3 * np.ones(2 * 11 * 1).reshape(2, 11, 1)).astype(self.dtype)
    self.model = tfp.glm.Binomial(self.counts)
    self.expected = tfp.glm.CustomExponentialFamily(
        lambda mu: tfd.Binomial(self.counts, probs=mu / self.counts),
        lambda r: self.counts * tf.nn.sigmoid(r))


@test_util.test_all_tf_execution_regimes
class GammaExpTest(test_util.TestCase, _GLMTestHarness):

  def setUp(self):
    super(GammaExpTest, self).setUp()
    self.dtype = np.float32
    c = 2.
    self.model = tfp.glm.GammaExp(c)
    self.expected = tfp.glm.CustomExponentialFamily(
        lambda mean: tfd.Gamma(concentration=c, rate=1. / mean),
        tf.math.exp)


@test_util.test_all_tf_execution_regimes
class GammaSoftplusTest(test_util.TestCase, _GLMTestHarness):

  def setUp(self):
    super(GammaSoftplusTest, self).setUp()
    self.dtype = np.float32
    c = 2.1
    self.model = tfp.glm.GammaSoftplus(c)
    self.expected = tfp.glm.CustomExponentialFamily(
        lambda mean: tfd.Gamma(concentration=c, rate=1. / mean),
        tf.nn.softplus)


@test_util.test_all_tf_execution_regimes
class LogNormalTest(test_util.TestCase, _GLMTestHarness):

  def setUp(self):
    super(LogNormalTest, self).setUp()
    self.dtype = np.float32
    s = 0.6
    self.model = tfp.glm.LogNormal(s)
    self.expected = tfp.glm.CustomExponentialFamily(
        lambda mean: tfd.LogNormal(tf.math.log(mean) - 0.5 * s**2, s),
        tf.math.exp)


@test_util.test_all_tf_execution_regimes
class LogNormalSoftplusTest(test_util.TestCase, _GLMTestHarness):

  def setUp(self):
    super(LogNormalSoftplusTest, self).setUp()
    self.dtype = np.float32
    s = 0.75
    self.model = tfp.glm.LogNormalSoftplus(s)
    self.expected = tfp.glm.CustomExponentialFamily(
        lambda mean: tfd.LogNormal(tf.math.log(mean) - 0.5 * s**2, s),
        tf.nn.softplus)


@test_util.test_all_tf_execution_regimes
class NormalTest(test_util.TestCase, _GLMTestHarness):

  def setUp(self):
    super(NormalTest, self).setUp()
    self.dtype = np.float32
    s = 0.9
    self.model = tfp.glm.Normal(s)
    self.expected = tfp.glm.CustomExponentialFamily(
        lambda mean: tfd.Normal(mean, s), tf.identity)


@test_util.test_all_tf_execution_regimes
class NormalReciprocalTest(test_util.TestCase, _GLMTestHarness):

  def setUp(self):
    super(NormalReciprocalTest, self).setUp()
    self.dtype = np.float32
    s = 0.85
    self.model = tfp.glm.NormalReciprocal(s)
    self.expected = tfp.glm.CustomExponentialFamily(
        lambda mean: tfd.Normal(mean, s), tf.math.reciprocal)


@test_util.test_all_tf_execution_regimes
class PoissonTest(test_util.TestCase, _GLMTestHarness):

  def setUp(self):
    super(PoissonTest, self).setUp()
    self.dtype = np.float32
    self.model = tfp.glm.Poisson()
    self.expected = tfp.glm.CustomExponentialFamily(
        lambda mean: tfd.Poisson(rate=mean), tf.math.exp)


@test_util.test_all_tf_execution_regimes
class PoissonSoftplusTest(test_util.TestCase, _GLMTestHarness):

  def setUp(self):
    super(PoissonSoftplusTest, self).setUp()
    self.dtype = np.float32
    self.model = tfp.glm.PoissonSoftplus()
    self.expected = tfp.glm.CustomExponentialFamily(
        lambda mean: tfd.Poisson(rate=mean), tf.nn.softplus)


@test_util.test_all_tf_execution_regimes
class NegativeBinomialTest(test_util.TestCase, _GLMTestHarness):

  def setUp(self):
    super(NegativeBinomialTest, self).setUp()
    self.dtype = np.float32
    n = 2.
    self.model = tfp.glm.NegativeBinomial(n)
    self.expected = tfp.glm.CustomExponentialFamily(
        lambda mean: tfd.NegativeBinomial(  # pylint: disable=g-long-lambda
            total_count=n,
            logits=tf.math.log(mean) - tf.math.log(n)),
        tf.math.exp)


@test_util.test_all_tf_execution_regimes
class NegativeBinomialSoftplusTest(test_util.TestCase, _GLMTestHarness):

  def setUp(self):
    super(NegativeBinomialSoftplusTest, self).setUp()
    self.dtype = np.float32
    n = 2.1
    self.model = tfp.glm.NegativeBinomialSoftplus(n)
    self.expected = tfp.glm.CustomExponentialFamily(
        lambda mean: tfd.NegativeBinomial(  # pylint: disable=g-long-lambda
            total_count=n,
            logits=tf.math.log(mean) - tf.math.log(n)),
        tf.math.softplus)


if __name__ == '__main__':
  tf.test.main()<|MERGE_RESOLUTION|>--- conflicted
+++ resolved
@@ -42,12 +42,6 @@
         predicted_linear_response)
     actual_mean, actual_variance, actual_grad_mean = self.model(
         predicted_linear_response)
-<<<<<<< HEAD
-    expected_variance_, expected_grad_mean_ = self.evaluate([
-        expected_variance, expected_grad_mean])
-    self.assertEqual(self.model.is_canonical,
-                     np.allclose(expected_variance_, expected_grad_mean_))
-=======
     [
         expected_mean_,
         expected_variance_,
@@ -69,7 +63,6 @@
                         atol=1e-6, rtol=1e-3)
     self.assertAllClose(expected_grad_mean_, actual_grad_mean_,
                         atol=1e-6, rtol=1e-4)
->>>>>>> efc8a392
 
   def testCallWorksCorrectly(self):
     predicted_linear_response = np.stack([
@@ -156,12 +149,13 @@
 class BinomialTest(test_util.TestCase, _GLMTestHarness):
 
   def setUp(self):
-    self.dtype = np.float32
-    self.counts = (3 * np.ones(2 * 11 * 1).reshape(2, 11, 1)).astype(self.dtype)
-    self.model = tfp.glm.Binomial(self.counts)
-    self.expected = tfp.glm.CustomExponentialFamily(
-        lambda mu: tfd.Binomial(self.counts, probs=mu / self.counts),
-        lambda r: self.counts * tf.nn.sigmoid(r))
+    super(BinomialTest, self).setUp()
+    self.dtype = np.float32
+    n = 2.
+    self.model = tfp.glm.Binomial(n)
+    self.expected = tfp.glm.CustomExponentialFamily(
+        lambda mu: tfd.Binomial(n, probs=mu / n),
+        lambda r: n * tf.nn.sigmoid(r))
 
 
 @test_util.test_all_tf_execution_regimes
