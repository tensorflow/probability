# Copyright 2018 The TensorFlow Probability Authors.
#
# Licensed under the Apache License, Version 2.0 (the "License");
# you may not use this file except in compliance with the License.
# You may obtain a copy of the License at
#
#     http://www.apache.org/licenses/LICENSE-2.0
#
# Unless required by applicable law or agreed to in writing, software
# distributed under the License is distributed on an "AS IS" BASIS,
# WITHOUT WARRANTIES OR CONDITIONS OF ANY KIND, either express or implied.
# See the License for the specific language governing permissions and
# limitations under the License.
# ============================================================================
"""Property-based testing for TFP distributions.

These are general distribution properties, like reproducible sampling; tested by
default on TF2 graph and eager mode only.

Tests of compatibility with TF platform features are in
platform_compatibility_test.py.

Tests of compatibility with JAX transformations are in
jax_transformation_test.py.
"""

from __future__ import absolute_import
from __future__ import division
from __future__ import print_function

import collections

from absl.testing import parameterized
import hypothesis as hp
from hypothesis import strategies as hps
import numpy as np
import tensorflow.compat.v2 as tf

from tensorflow_probability.python import bijectors as tfb
from tensorflow_probability.python import distributions as tfd
from tensorflow_probability.python.distributions import hypothesis_testlib as dhps
from tensorflow_probability.python.internal import hypothesis_testlib as tfp_hps
from tensorflow_probability.python.internal import tensorshape_util
from tensorflow_probability.python.internal import test_util


<<<<<<< HEAD
TF2_FRIENDLY_DISTS = (
    'Bates',
    'Bernoulli',
    'Beta',
    'BetaBinomial',
    'Binomial',
    'Chi',
    'Chi2',
    'CholeskyLKJ',
    'Categorical',
    'Cauchy',
    'ContinuousBernoulli',
    'Deterministic',
    'Dirichlet',
    'DirichletMultinomial',
    'DoublesidedMaxwell',
    'Empirical',
    'Exponential',
    'FiniteDiscrete',
    'Gamma',
    'GammaGamma',
    'GeneralizedNormal',
    'GeneralizedPareto',
    'Geometric',
    'Gumbel',
    'HalfCauchy',
    'HalfNormal',
    'HalfStudentT',
    'Horseshoe',
    'InverseGamma',
    'InverseGaussian',
    'JohnsonSU',
    'Kumaraswamy',
    'Laplace',
    'LKJ',
    'LogLogistic',
    'LogNormal',
    'Logistic',
    'Normal',
    'Moyal',
    'Multinomial',
    'NegativeBinomial',
    'OneHotCategorical',
    'OrderedLogistic',
    'Pareto',
    'PERT',
    'PlackettLuce',
    'Poisson',
    'PowerSpherical',
    # 'PoissonLogNormalQuadratureCompound' TODO(b/137956955): Add support
    # for hypothesis testing
    'ProbitBernoulli',
    'RelaxedBernoulli',
    'ExpRelaxedOneHotCategorical',
    # 'SinhArcsinh' TODO(b/137956955): Add support for hypothesis testing
    'SkewGeneralizedNormal',
    'SphericalUniform',
    'StudentT',
    'Triangular',
    'TruncatedNormal',
    'Uniform',
    'VonMises',
    'VonMisesFisher',
    'Weibull',
    'WishartTriL',
    'Zipf',
)

NO_SAMPLE_PARAM_GRADS = {
    'Deterministic': ('atol', 'rtol'),
}
NO_LOG_PROB_PARAM_GRADS = ('Deterministic', 'Empirical')
NO_KL_PARAM_GRADS = ('Deterministic',)

=======
>>>>>>> 6743030e
# Batch slicing requires implementing `_params_event_ndims`.  Generic
# instantiation (per `instantiable_base_dists`, below) also requires
# `_params_event_ndims`, but some special distributions can be instantiated
# without that.  Of those, this variable lists the ones that do not support
# batch slicing.
INSTANTIABLE_BUT_NOT_SLICABLE = (
    'BatchReshape',
    'Mixture',
    'QuantizedDistribution',
)


EVENT_SPACE_BIJECTOR_IS_BROKEN = [
    'InverseGamma',  # TODO(b/143090143): Enable this when the bug is fixed.
                     # (Reciprocal(Softplus(x)) -> inf for small x)
]

SLICING_LOGPROB_ATOL = collections.defaultdict(lambda: 1e-5)
SLICING_LOGPROB_ATOL.update({
    'Weibull': 3e-5,
})

SLICING_LOGPROB_RTOL = collections.defaultdict(lambda: 1e-5)
SLICING_LOGPROB_RTOL.update({
    'Weibull': 3e-5,
})


@test_util.test_all_tf_execution_regimes
class ReproducibilityTest(test_util.TestCase):

  @parameterized.named_parameters(
      {'testcase_name': dname, 'dist_name': dname}
      for dname in sorted(list(dhps.INSTANTIABLE_BASE_DISTS.keys()) +
                          list(dhps.INSTANTIABLE_META_DISTS)))
  @hp.given(hps.data())
  @tfp_hps.tfp_hp_settings()
  def testDistribution(self, dist_name, data):
    dist = data.draw(dhps.distributions(dist_name=dist_name, enable_vars=False))
    seed = test_util.test_seed()
    with tfp_hps.no_tf_rank_errors():
      s1 = self.evaluate(dist.sample(50, seed=seed))
    if tf.executing_eagerly():
      tf.random.set_seed(seed)
    with tfp_hps.no_tf_rank_errors():
      s2 = self.evaluate(dist.sample(50, seed=seed))
    self.assertAllEqual(s1, s2)


@test_util.test_all_tf_execution_regimes
class EventSpaceBijectorsTest(test_util.TestCase):

  def check_bad_loc_scale(self, dist):
    if hasattr(dist, 'distribution'):
      # BatchReshape, Independent, TransformedDistribution, and
      # QuantizedDistribution
      self.check_bad_loc_scale(dist.distribution)
    if isinstance(dist, tfd.MixtureSameFamily):
      self.check_bad_loc_scale(dist.mixture_distribution)
      self.check_bad_loc_scale(dist.components_distribution)
    if isinstance(dist, tfd.Mixture):
      self.check_bad_loc_scale(dist.cat)
      self.check_bad_loc_scale(dist.components)
    if hasattr(dist, 'loc') and hasattr(dist, 'scale'):
      try:
        loc_ = tf.convert_to_tensor(dist.loc)
        scale_ = tf.convert_to_tensor(dist.scale)
      except (ValueError, TypeError):
        # If they're not Tensor-convertible, don't try to check them.  This is
        # the case, in, for example, multivariate normal, where the scale is a
        # `LinearOperator`.
        return
      loc, scale = self.evaluate([loc_, scale_])
      hp.assume(np.all(np.abs(loc / scale) < 1e7))

  def check_event_space_bijector_constrains(self, dist, data):
    event_space_bijector = dist._experimental_default_event_space_bijector()
    if event_space_bijector is None:
      return

    total_sample_shape = tensorshape_util.concatenate(
        # Draw a sample shape
        data.draw(tfp_hps.shapes()),
        # Draw a shape that broadcasts with `[batch_shape, inverse_event_shape]`
        # where `inverse_event_shape` is the event shape in the bijector's
        # domain. This is the shape of `y` in R**n, such that
        # x = event_space_bijector(y) has the event shape of the distribution.
        data.draw(tfp_hps.broadcasting_shapes(
            tensorshape_util.concatenate(
                dist.batch_shape,
                event_space_bijector.inverse_event_shape(
                    dist.event_shape)), n=1))[0])

    y = data.draw(
        tfp_hps.constrained_tensors(
            tfp_hps.identity_fn, total_sample_shape.as_list()))
    with tfp_hps.no_tf_rank_errors():
      x = event_space_bijector(y)
      with tf.control_dependencies(dist._sample_control_dependencies(x)):
        self.evaluate(tf.identity(x))

  @parameterized.named_parameters(
      {'testcase_name': dname, 'dist_name': dname}
      for dname in sorted(list(set(dhps.INSTANTIABLE_BASE_DISTS.keys()) -
                               set(EVENT_SPACE_BIJECTOR_IS_BROKEN))))
  @hp.given(hps.data())
  @tfp_hps.tfp_hp_settings()
  def testDistributionWithVars(self, dist_name, data):
    dist = data.draw(dhps.base_distributions(
        dist_name=dist_name, enable_vars=True))
    self.evaluate([var.initializer for var in dist.variables])
    self.check_bad_loc_scale(dist)
    self.check_event_space_bijector_constrains(dist, data)

  # TODO(b/146572907): Fix `enable_vars` for metadistributions and
  # fold these two tests into one.
  @parameterized.named_parameters(
      {'testcase_name': dname, 'dist_name': dname}
      for dname in sorted(list(dhps.INSTANTIABLE_META_DISTS)))
  @hp.given(hps.data())
  @tfp_hps.tfp_hp_settings()
  def testDistributionNoVars(self, dist_name, data):
    def ok(name):
      return name not in EVENT_SPACE_BIJECTOR_IS_BROKEN
    dist = data.draw(dhps.distributions(
        dist_name=dist_name, enable_vars=True,
        eligibility_filter=ok))
    self.evaluate([var.initializer for var in dist.variables])
    self.check_bad_loc_scale(dist)
    self.check_event_space_bijector_constrains(dist, data)


def _all_shapes(thing):
  if isinstance(thing, (tfd.Distribution, tfb.Bijector)):
    # pylint: disable=g-complex-comprehension
    answer = [s for _, param in thing.parameters.items()
              for s in _all_shapes(param)]
    if isinstance(thing, tfd.TransformedDistribution):
      answer = [thing.batch_shape + s for s in answer]
    if isinstance(thing, tfd.Distribution):
      answer += [thing.batch_shape + thing.event_shape]
    if isinstance(thing, tfd.MixtureSameFamily):
      num_components = thing.mixture_distribution.logits_parameter().shape[-1]
      answer += [thing.batch_shape + [num_components] + thing.event_shape]
    return answer
  elif tf.is_tensor(thing):
    return [thing.shape]
  else:
    # Assume the thing is some Python constant like a string or a boolean
    return []


def _all_ok(thing, one_ok):
  hp.note('Testing packetization of {}.'.format(thing))
  for s in _all_shapes(thing):
    if not one_ok(s):
      return False
  return True


def _all_packetized(thing):
  def one_ok(shape):
    ans = tf.TensorShape(shape).num_elements() > 1
    for dim in tf.TensorShape(shape):
      ans &= dim % 4 == 0
    if ans:
      hp.note('Presuming shape {} is packetized'.format(shape))
    else:
      hp.note('Not presuming shape {} is packetized'.format(shape))
    return ans
  return _all_ok(thing, one_ok)


def _all_non_packetized(thing):
  def one_ok(shape):
    ans = tf.TensorShape(shape).num_elements() < 4
    if ans:
      hp.note('Presuming shape {} is non-packetized'.format(shape))
    else:
      hp.note('Not presuming shape {} is non-packetized'.format(shape))
    return ans
  return _all_ok(thing, one_ok)


DISTS_OK_TO_SLICE = (set(list(dhps.INSTANTIABLE_BASE_DISTS.keys()) +
                         list(dhps.INSTANTIABLE_META_DISTS)) -
                     set(INSTANTIABLE_BUT_NOT_SLICABLE))


@test_util.test_all_tf_execution_regimes
class DistributionSlicingTest(test_util.TestCase):

  def _test_slicing(self, data, dist_name, dist):
    strm = test_util.test_seed_stream()
    batch_shape = dist.batch_shape
    slices = data.draw(dhps.valid_slices(batch_shape))
    slice_str = 'dist[{}]'.format(', '.join(dhps.stringify_slices(
        slices)))
    # Make sure the slice string appears in Hypothesis' attempted example log
    hp.note('Using slice ' + slice_str)
    if not slices:  # Nothing further to check.
      return
    sliced_zeros = np.zeros(batch_shape)[slices]
    sliced_dist = dist[slices]
    hp.note('Using sliced distribution {}.'.format(sliced_dist))

    # Check that slicing modifies batch shape as expected.
    self.assertAllEqual(sliced_zeros.shape, sliced_dist.batch_shape)

    if not sliced_zeros.size:
      # TODO(b/128924708): Fix distributions that fail on degenerate empty
      #     shapes, e.g. Multinomial, DirichletMultinomial, ...
      return

    # Check that sampling of sliced distributions executes.
    with tfp_hps.no_tf_rank_errors():
      samples = self.evaluate(dist.sample(seed=strm()))
      sliced_dist_samples = self.evaluate(sliced_dist.sample(seed=strm()))

    # Come up with the slices for samples (which must also include event dims).
    sample_slices = (
        tuple(slices) if isinstance(slices, collections.Sequence) else
        (slices,))
    if Ellipsis not in sample_slices:
      sample_slices += (Ellipsis,)
    sample_slices += tuple([slice(None)] *
                           tensorshape_util.rank(dist.event_shape))

    sliced_samples = samples[sample_slices]

    # Report sub-sliced samples (on which we compare log_prob) to hypothesis.
    hp.note('Sample(s) for testing log_prob ' + str(sliced_samples))

    # Check that sampling a sliced distribution produces the same shape as
    # slicing the samples from the original.
    self.assertAllEqual(sliced_samples.shape, sliced_dist_samples.shape)

    # Check that a sliced distribution can compute the log_prob of its own
    # samples (up to numerical validation errors).
    with tfp_hps.no_tf_rank_errors():
      try:
        lp = self.evaluate(dist.log_prob(samples))
      except tf.errors.InvalidArgumentError:
        # TODO(b/129271256): d.log_prob(d.sample()) should not fail
        #     validate_args checks.
        # We only tolerate this case for the non-sliced dist.
        return
      sliced_lp = self.evaluate(sliced_dist.log_prob(sliced_samples))

    # Check that the sliced dist's log_prob agrees with slicing the original's
    # log_prob.

    # This `hp.assume` is suppressing array sizes that cause the sliced and
    # non-sliced distribution to follow different Eigen code paths.  Those
    # different code paths lead to arbitrarily large variations in the results
    # at parameter settings that Hypothesis is all too good at finding.  Since
    # the purpose of this test is just to check that we got slicing right, those
    # discrepancies are a distraction.
    # TODO(b/140229057): Remove this `hp.assume`, if and when Eigen's numerics
    # become index-independent.
    all_packetized = (
        _all_packetized(dist) and _all_packetized(sliced_dist) and
        _all_packetized(samples) and _all_packetized(sliced_samples))
    hp.note('Packetization check {}'.format(all_packetized))
    all_non_packetized = (
        _all_non_packetized(dist) and _all_non_packetized(sliced_dist) and
        _all_non_packetized(samples) and _all_non_packetized(sliced_samples))
    hp.note('Non-packetization check {}'.format(all_non_packetized))
    hp.assume(all_packetized or all_non_packetized)

    self.assertAllClose(lp[slices], sliced_lp,
                        atol=SLICING_LOGPROB_ATOL[dist_name],
                        rtol=SLICING_LOGPROB_RTOL[dist_name])

  @parameterized.named_parameters(
      {'testcase_name': dname, 'dist_name': dname}
      for dname in sorted(DISTS_OK_TO_SLICE))
  @hp.given(hps.data())
  @tfp_hps.tfp_hp_settings()
  def testDistributions(self, dist_name, data):
    def ok(name):
      return name not in INSTANTIABLE_BUT_NOT_SLICABLE

    dist = data.draw(dhps.distributions(dist_name=dist_name,
                                        enable_vars=False,
                                        eligibility_filter=ok))

    # Check that all distributions still register as non-iterable despite
    # defining __getitem__.  (Because __getitem__ magically makes an object
    # iterable for some reason.)
    with self.assertRaisesRegexp(TypeError, 'not iterable'):
      iter(dist)

    # Test slicing
    self._test_slicing(data, dist_name, dist)

    # TODO(bjp): Enable sampling and log_prob checks. Currently, too many errors
    #     from out-of-domain samples.
    # self.evaluate(dist.log_prob(dist.sample(seed=test_util.test_seed())))

  def disabled_testFailureCase(self):  # pylint: disable=invalid-name
    # TODO(b/140229057): This test should pass.
    dist = tfd.Chi(df=np.float32(27.744131) * np.ones((4,)).astype(np.float32))
    dist = tfd.TransformedDistribution(
        bijector=tfb.NormalCDF(), distribution=dist)
    dist = tfb.Expm1()(dist)
    samps = 1.7182817 + tf.zeros_like(dist.sample(seed=test_util.test_seed()))
    self.assertAllClose(dist.log_prob(samps)[0], dist[0].log_prob(samps[0]))


if __name__ == '__main__':
  # Hypothesis often finds numerical near misses.  Debugging them is much aided
  # by seeing all the digits of every floating point number, instead of the
  # usual default of truncating the printed representation to 8 digits.
  np.set_printoptions(floatmode='unique', precision=None)
  tf.test.main()<|MERGE_RESOLUTION|>--- conflicted
+++ resolved
@@ -44,83 +44,7 @@
 from tensorflow_probability.python.internal import test_util
 
 
-<<<<<<< HEAD
-TF2_FRIENDLY_DISTS = (
-    'Bates',
-    'Bernoulli',
-    'Beta',
-    'BetaBinomial',
-    'Binomial',
-    'Chi',
-    'Chi2',
-    'CholeskyLKJ',
-    'Categorical',
-    'Cauchy',
-    'ContinuousBernoulli',
-    'Deterministic',
-    'Dirichlet',
-    'DirichletMultinomial',
-    'DoublesidedMaxwell',
-    'Empirical',
-    'Exponential',
-    'FiniteDiscrete',
-    'Gamma',
-    'GammaGamma',
-    'GeneralizedNormal',
-    'GeneralizedPareto',
-    'Geometric',
-    'Gumbel',
-    'HalfCauchy',
-    'HalfNormal',
-    'HalfStudentT',
-    'Horseshoe',
-    'InverseGamma',
-    'InverseGaussian',
-    'JohnsonSU',
-    'Kumaraswamy',
-    'Laplace',
-    'LKJ',
-    'LogLogistic',
-    'LogNormal',
-    'Logistic',
-    'Normal',
-    'Moyal',
-    'Multinomial',
-    'NegativeBinomial',
-    'OneHotCategorical',
-    'OrderedLogistic',
-    'Pareto',
-    'PERT',
-    'PlackettLuce',
-    'Poisson',
-    'PowerSpherical',
-    # 'PoissonLogNormalQuadratureCompound' TODO(b/137956955): Add support
-    # for hypothesis testing
-    'ProbitBernoulli',
-    'RelaxedBernoulli',
-    'ExpRelaxedOneHotCategorical',
-    # 'SinhArcsinh' TODO(b/137956955): Add support for hypothesis testing
-    'SkewGeneralizedNormal',
-    'SphericalUniform',
-    'StudentT',
-    'Triangular',
-    'TruncatedNormal',
-    'Uniform',
-    'VonMises',
-    'VonMisesFisher',
-    'Weibull',
-    'WishartTriL',
-    'Zipf',
-)
-
-NO_SAMPLE_PARAM_GRADS = {
-    'Deterministic': ('atol', 'rtol'),
-}
-NO_LOG_PROB_PARAM_GRADS = ('Deterministic', 'Empirical')
-NO_KL_PARAM_GRADS = ('Deterministic',)
-
-=======
->>>>>>> 6743030e
+
 # Batch slicing requires implementing `_params_event_ndims`.  Generic
 # instantiation (per `instantiable_base_dists`, below) also requires
 # `_params_event_ndims`, but some special distributions can be instantiated
