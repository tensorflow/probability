--- conflicted
+++ resolved
@@ -108,7 +108,6 @@
 # batch slicing.
 INSTANTIABLE_BUT_NOT_SLICABLE = (
     'BatchReshape',
-    'OrderedLogistic',  # b/149597503
 )
 
 EXTRA_TENSOR_CONVERSION_DISTS = {
@@ -139,23 +138,9 @@
 ]
 
 LOGPROB_AUTOVECTORIZATION_IS_BROKEN = [
-<<<<<<< HEAD
-    'OrderedLogistic',  # No converter for SparseSoftmaxCrossEntropyWithLogits
     'StudentT',  # Numerical problem: b/149785284
     'HalfStudentT',  # Numerical problem: b/149785284
     'TruncatedNormal',  # Numerical problem: b/150811273
-=======
-    'Binomial',  # Numeric inconsistency: b/147743999
-    'Categorical',  # No converter for SparseSoftmaxCrossEntropyWithLogits
-    'DirichletMultinomial',  # Same as Multinomial.
-    'FiniteDiscrete',  # No converter for SparseSoftmaxCrossEntropyWithLogits
-    'NegativeBinomial',  # Numeric inconsistency: b/147743999
-    'Multinomial',  # Seemingly runs, but gives `NaN`s sometimes.
-    'OneHotCategorical',  # Seemingly runs, but gives `NaN`s sometimes.
-    'PlackettLuce',  # Shape error because pfor gather ignores `batch_dims`.
-    'ProbitBernoulli',  # Seemingly runs, but gives `NaN`s sometimes.
-    'TruncatedNormal',  # Numerical problem: b/145554459
->>>>>>> b8527d5c
     'VonMisesFisher',  # No converter for CheckNumerics
     'Wishart',  # Actually works, but disabled because log_prob of sample is
                 # ill-conditioned for reasons unrelated to pfor.
