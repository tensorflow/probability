# Copyright 2018 The TensorFlow Probability Authors.
#
# Licensed under the Apache License, Version 2.0 (the "License");
# you may not use this file except in compliance with the License.
# You may obtain a copy of the License at
#
#     http://www.apache.org/licenses/LICENSE-2.0
#
# Unless required by applicable law or agreed to in writing, software
# distributed under the License is distributed on an "AS IS" BASIS,
# WITHOUT WARRANTIES OR CONDITIONS OF ANY KIND, either express or implied.
# See the License for the specific language governing permissions and
# limitations under the License.
# ============================================================================
"""Statistical distributions."""
from __future__ import absolute_import
from __future__ import division
from __future__ import print_function

# pylint: disable=unused-import,line-too-long,g-importing-member,g-bad-import-order

# Distributions:
from tensorflow_probability.python.distributions.autoregressive import Autoregressive
from tensorflow_probability.python.distributions.batch_reshape import BatchReshape
from tensorflow_probability.python.distributions.bates import Bates
from tensorflow_probability.python.distributions.bernoulli import Bernoulli
from tensorflow_probability.python.distributions.beta import Beta
from tensorflow_probability.python.distributions.beta_binomial import BetaBinomial
from tensorflow_probability.python.distributions.binomial import Binomial
from tensorflow_probability.python.distributions.blockwise import Blockwise
from tensorflow_probability.python.distributions.categorical import Categorical
from tensorflow_probability.python.distributions.cauchy import Cauchy
from tensorflow_probability.python.distributions.chi import Chi
from tensorflow_probability.python.distributions.chi2 import Chi2
from tensorflow_probability.python.distributions.cholesky_lkj import CholeskyLKJ
from tensorflow_probability.python.distributions.continuous_bernoulli import ContinuousBernoulli
from tensorflow_probability.python.distributions.deterministic import Deterministic
from tensorflow_probability.python.distributions.deterministic import VectorDeterministic
from tensorflow_probability.python.distributions.dirichlet import Dirichlet
from tensorflow_probability.python.distributions.dirichlet_multinomial import DirichletMultinomial
from tensorflow_probability.python.distributions.distribution import Distribution
from tensorflow_probability.python.distributions.doublesided_maxwell import DoublesidedMaxwell
from tensorflow_probability.python.distributions.empirical import Empirical
from tensorflow_probability.python.distributions.exponential import Exponential
from tensorflow_probability.python.distributions.finite_discrete import FiniteDiscrete
from tensorflow_probability.python.distributions.gamma import Gamma
from tensorflow_probability.python.distributions.gamma_gamma import GammaGamma
from tensorflow_probability.python.distributions.gaussian_process import GaussianProcess
from tensorflow_probability.python.distributions.gaussian_process_regression_model import GaussianProcessRegressionModel
from tensorflow_probability.python.distributions.generalized_normal import GeneralizedNormal
from tensorflow_probability.python.distributions.generalized_pareto import GeneralizedPareto
from tensorflow_probability.python.distributions.geometric import Geometric
from tensorflow_probability.python.distributions.gumbel import Gumbel
from tensorflow_probability.python.distributions.half_cauchy import HalfCauchy
from tensorflow_probability.python.distributions.half_normal import HalfNormal
from tensorflow_probability.python.distributions.half_student_t import HalfStudentT
from tensorflow_probability.python.distributions.hidden_markov_model import HiddenMarkovModel
from tensorflow_probability.python.distributions.horseshoe import Horseshoe
from tensorflow_probability.python.distributions.independent import Independent
from tensorflow_probability.python.distributions.inverse_gamma import InverseGamma
from tensorflow_probability.python.distributions.inverse_gaussian import InverseGaussian
from tensorflow_probability.python.distributions.johnson_su import JohnsonSU
from tensorflow_probability.python.distributions.joint_distribution import JointDistribution
from tensorflow_probability.python.distributions.joint_distribution_coroutine import JointDistributionCoroutine
from tensorflow_probability.python.distributions.joint_distribution_auto_batched import JointDistributionCoroutineAutoBatched
from tensorflow_probability.python.distributions.joint_distribution_named import JointDistributionNamed
from tensorflow_probability.python.distributions.joint_distribution_auto_batched import JointDistributionNamedAutoBatched
from tensorflow_probability.python.distributions.joint_distribution_sequential import JointDistributionSequential
from tensorflow_probability.python.distributions.joint_distribution_auto_batched import JointDistributionSequentialAutoBatched
from tensorflow_probability.python.distributions.kumaraswamy import Kumaraswamy
from tensorflow_probability.python.distributions.laplace import Laplace
from tensorflow_probability.python.distributions.linear_gaussian_ssm import LinearGaussianStateSpaceModel
from tensorflow_probability.python.distributions.lkj import LKJ
from tensorflow_probability.python.distributions.logistic import Logistic
from tensorflow_probability.python.distributions.loglogistic import LogLogistic
from tensorflow_probability.python.distributions.lognormal import LogNormal
from tensorflow_probability.python.distributions.logitnormal import LogitNormal
from tensorflow_probability.python.distributions.mixture import Mixture
from tensorflow_probability.python.distributions.mixture_same_family import MixtureSameFamily
from tensorflow_probability.python.distributions.moyal import Moyal
from tensorflow_probability.python.distributions.multinomial import Multinomial
from tensorflow_probability.python.distributions.multivariate_student_t import MultivariateStudentTLinearOperator
from tensorflow_probability.python.distributions.mvn_diag import MultivariateNormalDiag
from tensorflow_probability.python.distributions.mvn_diag_plus_low_rank import MultivariateNormalDiagPlusLowRank
from tensorflow_probability.python.distributions.mvn_full_covariance import MultivariateNormalFullCovariance
from tensorflow_probability.python.distributions.mvn_linear_operator import MultivariateNormalLinearOperator
from tensorflow_probability.python.distributions.mvn_tril import MultivariateNormalTriL
from tensorflow_probability.python.distributions.negative_binomial import NegativeBinomial
from tensorflow_probability.python.distributions.normal import Normal
from tensorflow_probability.python.distributions.onehot_categorical import OneHotCategorical
from tensorflow_probability.python.distributions.ordered_logistic import OrderedLogistic
from tensorflow_probability.python.distributions.pareto import Pareto
from tensorflow_probability.python.distributions.pert import PERT
from tensorflow_probability.python.distributions.pixel_cnn import PixelCNN
from tensorflow_probability.python.distributions.plackett_luce import PlackettLuce
from tensorflow_probability.python.distributions.poisson import Poisson
from tensorflow_probability.python.distributions.poisson_lognormal import PoissonLogNormalQuadratureCompound
from tensorflow_probability.python.distributions.power_spherical import PowerSpherical
from tensorflow_probability.python.distributions.probit_bernoulli import ProbitBernoulli
from tensorflow_probability.python.distributions.quantized_distribution import QuantizedDistribution
from tensorflow_probability.python.distributions.relaxed_bernoulli import RelaxedBernoulli
from tensorflow_probability.python.distributions.relaxed_onehot_categorical import ExpRelaxedOneHotCategorical
from tensorflow_probability.python.distributions.relaxed_onehot_categorical import RelaxedOneHotCategorical
from tensorflow_probability.python.distributions.sample import Sample
from tensorflow_probability.python.distributions.sinh_arcsinh import SinhArcsinh
<<<<<<< HEAD
from tensorflow_probability.python.distributions.skew_generalized_normal import SkewGeneralizedNormal
=======
from tensorflow_probability.python.distributions.spherical_uniform import SphericalUniform
>>>>>>> 8f674567
from tensorflow_probability.python.distributions.student_t import StudentT
from tensorflow_probability.python.distributions.student_t_process import StudentTProcess
from tensorflow_probability.python.distributions.transformed_distribution import TransformedDistribution
from tensorflow_probability.python.distributions.triangular import Triangular
from tensorflow_probability.python.distributions.truncated_normal import TruncatedNormal
from tensorflow_probability.python.distributions.uniform import Uniform
from tensorflow_probability.python.distributions.variational_gaussian_process import VariationalGaussianProcess
from tensorflow_probability.python.distributions.vector_exponential_diag import VectorExponentialDiag
from tensorflow_probability.python.distributions.von_mises import VonMises
from tensorflow_probability.python.distributions.von_mises_fisher import VonMisesFisher
from tensorflow_probability.python.distributions.weibull import Weibull
from tensorflow_probability.python.distributions.wishart import WishartLinearOperator
from tensorflow_probability.python.distributions.wishart import WishartTriL
from tensorflow_probability.python.distributions.zipf import Zipf

# Utilities/Other:
from tensorflow_probability.python.distributions.joint_distribution_util import independent_joint_distribution_from_structure
from tensorflow_probability.python.distributions.kullback_leibler import RegisterKL
from tensorflow_probability.python.distributions.kullback_leibler import kl_divergence
from tensorflow_probability.python.distributions.normal_conjugate_posteriors import mvn_conjugate_linear_update
from tensorflow_probability.python.distributions.normal_conjugate_posteriors import normal_conjugates_known_scale_posterior
from tensorflow_probability.python.distributions.normal_conjugate_posteriors import normal_conjugates_known_scale_predictive
from tensorflow_probability.python.distributions.poisson_lognormal import quadrature_scheme_lognormal_gauss_hermite
from tensorflow_probability.python.distributions.poisson_lognormal import quadrature_scheme_lognormal_quantiles
from tensorflow_probability.python.internal.reparameterization import FULLY_REPARAMETERIZED
from tensorflow_probability.python.internal.reparameterization import NOT_REPARAMETERIZED
from tensorflow_probability.python.internal.reparameterization import ReparameterizationType

# Module management:
from tensorflow_probability.python.distributions.kullback_leibler import augment_kl_xent_docs
from tensorflow.python.util import deprecation  # pylint: disable=g-direct-tensorflow-import


import sys as _sys  # pylint: disable=g-import-not-at-top
augment_kl_xent_docs(_sys.modules[__name__])
del augment_kl_xent_docs
del _sys

<<<<<<< HEAD
=======
# pylint: enable=unused-import,wildcard-import,g-importing-member,g-bad-import-order
# pylint: enable=line-too-long

>>>>>>> 8f674567
__all__ = [
    'FULLY_REPARAMETERIZED',
    'NOT_REPARAMETERIZED',
    'ReparameterizationType',
    'Distribution',
    'Autoregressive',
    'BatchReshape',
    'Bates',
    'Bernoulli',
    'Beta',
    'BetaBinomial',
    'Binomial',
    'Blockwise',
    'Categorical',
    'Cauchy',
    'Chi',
    'Chi2',
    'CholeskyLKJ',
    'Deterministic',
    'DoublesidedMaxwell',
    'VectorDeterministic',
    'Empirical',
    'Exponential',
    'VectorExponentialDiag',
    'Gamma',
    'GammaGamma',
    'InverseGaussian',
    'GeneralizedNormal',
    'GeneralizedPareto',
    'Geometric',
    'GaussianProcess',
    'GaussianProcessRegressionModel',
    'VariationalGaussianProcess',
    'Gumbel',
    'HalfCauchy',
    'HalfNormal',
    'HalfStudentT',
    'HiddenMarkovModel',
    'Horseshoe',
    'Independent',
    'InverseGamma',
    'JohnsonSU',
    'JointDistribution',
    'JointDistributionCoroutine',
    'JointDistributionCoroutineAutoBatched',
    'JointDistributionNamed',
    'JointDistributionNamedAutoBatched',
    'JointDistributionSequential',
    'JointDistributionSequentialAutoBatched',
    'Kumaraswamy',
    'LinearGaussianStateSpaceModel',
    'Laplace',
    'LKJ',
    'Logistic',
    'LogLogistic',
    'LogNormal',
    'LogitNormal',
    'Moyal',
    'NegativeBinomial',
    'Normal',
    'PixelCNN',
    'Poisson',
    'PoissonLogNormalQuadratureCompound',
    'ProbitBernoulli',
    'Sample',
    'SinhArcsinh',
<<<<<<< HEAD
    'SkewGeneralizedNormal',
=======
    'SphericalUniform',
>>>>>>> 8f674567
    'StudentT',
    'StudentTProcess',
    'Triangular',
    'TruncatedNormal',
    'Uniform',
    'MultivariateNormalDiag',
    'MultivariateNormalFullCovariance',
    'MultivariateNormalLinearOperator',
    'MultivariateNormalTriL',
    'MultivariateNormalDiagPlusLowRank',
    'MultivariateStudentTLinearOperator',
    'Dirichlet',
    'DirichletMultinomial',
    'Multinomial',
    'VonMises',
    'VonMisesFisher',
    'Weibull',
    'WishartLinearOperator',
    'WishartTriL',
    'TransformedDistribution',
    'QuantizedDistribution',
    'Mixture',
    'MixtureSameFamily',
    'ExpRelaxedOneHotCategorical',
    'OneHotCategorical',
    'OrderedLogistic',
    'Pareto',
    'PERT',
    'PlackettLuce',
    'PowerSpherical',
    'RelaxedBernoulli',
    'RelaxedOneHotCategorical',
    'Zipf',
    'kl_divergence',
    'RegisterKL',
    'independent_joint_distribution_from_structure',
    'mvn_conjugate_linear_update',
    'normal_conjugates_known_scale_posterior',
    'normal_conjugates_known_scale_predictive',
    'quadrature_scheme_lognormal_gauss_hermite',
    'quadrature_scheme_lognormal_quantiles',
]<|MERGE_RESOLUTION|>--- conflicted
+++ resolved
@@ -103,11 +103,8 @@
 from tensorflow_probability.python.distributions.relaxed_onehot_categorical import RelaxedOneHotCategorical
 from tensorflow_probability.python.distributions.sample import Sample
 from tensorflow_probability.python.distributions.sinh_arcsinh import SinhArcsinh
-<<<<<<< HEAD
 from tensorflow_probability.python.distributions.skew_generalized_normal import SkewGeneralizedNormal
-=======
 from tensorflow_probability.python.distributions.spherical_uniform import SphericalUniform
->>>>>>> 8f674567
 from tensorflow_probability.python.distributions.student_t import StudentT
 from tensorflow_probability.python.distributions.student_t_process import StudentTProcess
 from tensorflow_probability.python.distributions.transformed_distribution import TransformedDistribution
@@ -146,12 +143,6 @@
 del augment_kl_xent_docs
 del _sys
 
-<<<<<<< HEAD
-=======
-# pylint: enable=unused-import,wildcard-import,g-importing-member,g-bad-import-order
-# pylint: enable=line-too-long
-
->>>>>>> 8f674567
 __all__ = [
     'FULLY_REPARAMETERIZED',
     'NOT_REPARAMETERIZED',
@@ -218,11 +209,8 @@
     'ProbitBernoulli',
     'Sample',
     'SinhArcsinh',
-<<<<<<< HEAD
     'SkewGeneralizedNormal',
-=======
     'SphericalUniform',
->>>>>>> 8f674567
     'StudentT',
     'StudentTProcess',
     'Triangular',
@@ -237,7 +225,7 @@
     'Dirichlet',
     'DirichletMultinomial',
     'Multinomial',
-    'VonMises',
+    'VonMises',>>>>>>> 8f67456798615f9bf60ced2ce6db5d3dba3515fe
     'VonMisesFisher',
     'Weibull',
     'WishartLinearOperator',
