# Copyright 2018 Google LLC
#
# Licensed under the Apache License, Version 2.0 (the "License");
# you may not use this file except in compliance with the License.
# You may obtain a copy of the License at
#
#     https://www.apache.org/licenses/LICENSE-2.0
#
# Unless required by applicable law or agreed to in writing, software
# distributed under the License is distributed on an "AS IS" BASIS,
# WITHOUT WARRANTIES OR CONDITIONS OF ANY KIND, either express or implied.
# See the License for the specific language governing permissions and
# limitations under the License.


import collections
from contextlib import contextmanager
import copy
from functools import partial
import re
import unittest
import types
import warnings
import weakref
import functools

from absl import logging
from absl.testing import absltest, parameterized
import numpy as np

import concurrent.futures

import jax
import jax.numpy as jnp
from jax import jit, grad, device_put, jacfwd, jacrev, hessian
from jax import api, core, lax, lax_reference
from jax.core import Primitive
from jax.interpreters import ad
from jax.interpreters import xla
from jax.interpreters.sharded_jit import PartitionSpec as P
from jax.lib import xla_bridge as xb
from jax import test_util as jtu
from jax import tree_util
from jax import linear_util as lu
from jax.lib import version

from jax.config import config
config.parse_flags_with_absl()
FLAGS = config.FLAGS


class CPPJitTest(jtu.JaxTestCase):
  """Shared tests between the Python and the C++ jax,jit implementations.

  Because the Python implementation supports more features, we need to have the
  Python tests that extend the C++ tests (and not the other way around).
  """

  @property
  def jit(self):
    # Right now, the CPP tests also test the Python code-path when jaxlib is
    # too old.
    # TODO(jblespiau,phawkins): Remove this when jaxlib has been released.
    # This is in the future, because we are making a breaking change to
    # Tensorflow.
    if version < (0, 1, 56):
      raise unittest.SkipTest("Disabled because it depends on some future "
                              "release of jax_jit.cc within jaxlib.")
    else:
      return jax.api._cpp_jit

  def test_jit_of_noncallable(self):
    self.assertRaisesRegex(TypeError, "Expected a callable value.*",
                           lambda: self.jit(3))

  def test_jit_of_generator(self):

    def gen(x):
      yield x

    self.assertRaisesRegex(TypeError,
                           "Expected a function, got a generator function.*",
                           lambda: self.jit(gen))

  @parameterized.parameters([
      # Integer support
      (1, 2, 3, 4, 5),
      # Numpy array support
      (
          np.asarray(1, np.int32),
          np.asarray(2, np.int32),
          np.asarray(3, np.int32),
          np.asarray(4, np.int32),
          np.asarray(5, np.int32),
      ),
  ])
  def test_jit_static_args(self, one, two, three, four, five):
    side = []
    # For the CPP jit, we need to clear the cache to prevent cache hits between
    # parameterized tests.
    if hasattr(self.jit, "cache_clear"):
      self.jit.cache_clear()

    def f(x, y, z, flag=False, flag2=False):
      del flag2  # unused
      assert flag
      side.append(None)
      return 100 * x + 10 * y + z

    f1 = self.jit(f, static_argnums=(3, 4))
    assert f1(one, two, three, True, False) == 123
    assert len(side) == 1
    assert f1(one, two, three, True, False) == 123
    assert len(side) == 1  # Obvious cache hit.
    assert f1(two, one, three, True, False) == 213
    assert len(side) == 1  # Should cache hit because same signature.
    assert f1(two, one, three, True, True) == 213
    assert len(side) == 2

    side[:] = []
    f2 = self.jit(f, static_argnums=(0, 2, 3, 4))
    assert f2(one, two, three, True, False) == 123
    assert len(side) == 1
    assert f2(one, three, three, True, False) == 133
    assert len(side) == 1
    assert f2(two, two, three, True, False) == 223
    assert len(side) == 2
    assert f2(two, four, three, True, False) == 243
    assert len(side) == 2
    assert f2(two, four, three, True, True) == 243
    assert len(side) == 3
    assert f2(two, five, three, True, True) == 253
    assert len(side) == 3

  @parameterized.parameters([
      (1, 2, 3),
      (
          np.asarray(1, np.int32),
          np.asarray(2, np.int32),
          np.asarray(3, np.int32),
      ),
  ])
  def test_jit_kwargs(self, one, two, three):
    side = []
    # For the CPP jit, we need to clear the cache to prevent cache hits between
    # parameterized tests.
    if hasattr(self.jit, "cache_clear"):
      self.jit.cache_clear()

    def f(x, y, z):
      print(x, y, z)
      side.append(None)
      return 100 * x + 10 * y + z

    f = self.jit(f)
    assert f(one, two, three) == 123
    assert len(side) == 1
    assert f(one, two, three) == 123
    assert len(side) == 1

    assert f(one, two, z=three) == 123
    assert len(side) == 2  # actually recompiles from kwarg
    assert f(one, two, z=three) == 123
    assert len(side) == 2  # but should still cache

    f(one, two, z=np.zeros(3))  # doesn't crash
    if FLAGS.jax_enable_x64:
      # In the above call, three is of a new type (int64), thus it should
      # trigger a new compilation.
      assert len(side) == 3

  def test_jit_device(self):
    device = xb.devices()[-1]
    x = self.jit(lambda x: x, device=device)(3.)
    self.assertIsInstance(x, xla.DeviceArray)
    self.assertEqual(x.device_buffer.device(), device)

  def test_complex_support(self):
    self.assertEqual(self.jit(lambda x: x + 1)(1 + 1j), 2 + 1j)

  def test_jit_with_many_args_works(self):

    @self.jit
    def f(args_list):
      return sum(args_list)

    self.assertEqual(f(list(range(500))), sum(range(500)))

  # Jit and Donate arguments
  assertDeleted = lambda self, x: self._assertDeleted(x, True)
  assertNotDeleted = lambda self, x: self._assertDeleted(x, False)

  def _assertDeleted(self, x, deleted):
    if hasattr(x, "device_buffer"):
      self.assertEqual(x.device_buffer.is_deleted(), deleted)
    else:
      for buffer in x.device_buffers:
        self.assertEqual(buffer.is_deleted(), deleted)

  def test_jit_donate_argnums_warning_raised(self):
    x = jnp.array([1.0, 2.0], jnp.float32)
    y = jnp.array([1, 2], jnp.int32)
    f = self.jit(lambda x, y: x.sum() + y.sum(), donate_argnums=(0, 1))
    with warnings.catch_warnings(record=True) as w:
      warnings.simplefilter("always")
      f(x, y)

      self.assertLen(w, 1)
      self.assertTrue(issubclass(w[-1].category, UserWarning))
      self.assertIn(
          "Some donated buffers were not usable: f32[2]{0}, s32[2]{0}",
          str(w[-1].message))

  @jtu.skip_on_devices("cpu")  # In/out aliasing not supported on CPU.
  def test_jit_donate_argnums_invalidates_input(self):
    # We can't just use `lambda x: x` because JAX simplifies this away to an
    # empty XLA computation.
    move = self.jit(lambda x: x + x - x, donate_argnums=0)
    x = jnp.ones([])
    y = move(x)
    self.assertDeleted(x)
    self.assertEqual(y, 1.)

  @jtu.skip_on_devices("cpu")  # In/out aliasing not supported on CPU.
  def test_jit_donate_argnums_static_argnums(self):
    jit_fun = self.jit(
        lambda a, b, c, d: ((a + b + c), (a + b + d)),
        static_argnums=(0, 1),
        donate_argnums=(2, 3))

    a = jnp.array(1)
    b = jnp.array(2)
    c = jax.device_put(jnp.array([1., 1.]))
    d = jax.device_put(jnp.array([1., 1., 1.]))
    e, f = jit_fun(a, b, c, d)
    np.testing.assert_allclose(e, jnp.array([4., 4.]))
    np.testing.assert_allclose(f, jnp.array([4., 4., 4.]))
    self.assertNotDeleted(a)
    self.assertNotDeleted(b)
    self.assertDeleted(c)
    self.assertDeleted(d)

  @jtu.skip_on_devices("cpu")  # In/out aliasing not supported on CPU.
  def test_jnp_array_copy(self):
    # https://github.com/google/jax/issues/3412

    @partial(self.jit, donate_argnums=(0,))
    def _test(array):
      return array.at[0].set(77)

    x = jnp.asarray([0, 1])
    x_copy = jnp.array(x, copy=True)
    with warnings.catch_warnings():
      warnings.simplefilter("ignore")
      _test(x)  # donation

    # Gives: RuntimeError: Invalid argument: CopyToHostAsync() called on invalid buffer.
    print(x_copy)  # doesn't crash

  def test_jit_global_cache(self):
    def f(x):
      assert python_should_be_executing
      return x

    python_should_be_executing = True
    self.jit(f)(2)
    python_should_be_executing = False
    self.jit(f)(3)

  def test_jit_shallow_copy(self):
    def f(x):
      return copy.copy(x)
    self.jit(f)(1)

  def test_jit_deep_copy(self):
    def f(x):
      return copy.deepcopy(x)
    self.jit(f)(1)

  def test_disable_jit(self):
    effects = []

    @self.jit
    def f(x):
      effects.append(1)
      return x

    with api.disable_jit():
      f(2)
      f(2)
    assert len(effects) == 2

    f(2)
    f(2)
    assert len(effects) == 3

  def test_static_argnum_on_method(self):

    class A:

      @functools.partial(self.jit, static_argnums=(0,))
      def my_func_jit(self, x):
        return x+2

    A().my_func_jit(3)

  def test_static_argnum_on_static_method_is_not_supported(self):
    with self.assertRaisesRegex(TypeError, "Expected a callable value"):

      class A:

        @functools.partial(self.jit, static_argnums=(0,))
        @classmethod
        def my_classmethod_jit(cls, x):
          return x+2

  def test_classmethod_is_not_supported(self):
    with self.assertRaisesRegex(TypeError, "Expected a callable value"):

      class A:

        @functools.partial(self.jit)
        @staticmethod
        def my_staticmethod_jit(x):
          return x + 2

  def test_concurrent_jit(self):
    @self.jit
    def f(x):
      return x + x - 3.

    xs = [np.random.randn(i) for i in range(10)]
    with concurrent.futures.ThreadPoolExecutor() as executor:
      futures = [executor.submit(partial(f, x)) for x in xs]
      ys = [f.result() for f in futures]
    for x, y in zip(xs, ys):
      self.assertAllClose(x * 2 - 3., y)


class PythonJitTest(CPPJitTest):

  @property
  def jit(self):
    return jax.api._python_jit

  def test_jit_reference_dropping(self):
    x = jnp.ones(10)
    f = (lambda x: lambda: x)(x)  # reference to x in f's closure
    g = self.jit(f)
    x = weakref.ref(x)      # no more strong ref to x in this scope
    assert x() is not None  # x is still around
    f()                     # f runs
    g()                     # g runs
    g()                     # g runs a second time
    del f                   # delete the raw callable
    assert x() is not None  # x is still around
    g()                     # g still runs
    del g                   # no more references to x
    assert x() is None      # x is gone

  def test_trivial_computations(self):
    x = jnp.array([1, 2, 3])
    y = self.jit(lambda x: x)(x)
    self.assertIs(x, y)

    z1, z2 = self.jit(lambda x: (x, x))(x)
    self.assertIs(z1, z2)

    x1, x2 = jnp.array([1, 2]), jnp.array([2, 3])
    z1, z2, z3 = self.jit(lambda x, y: (y, 1, x))(x1, x2)
    self.assertIs(z1, x2)
    self.assertIs(z3, x1)
    self.assertEqual(z2, 1)

  def test_jit_bad_input(self):
    def f(x):
      return x

    self.assertRaisesRegex(
        TypeError, ".* 'foo' of type <.*'str'> is not a valid JAX type",
        lambda: jit(f)("foo"))

  def test_jit_on_all_devices(self):
    # Verifies we can run the same computation on every device present, even
    # if they are, for example, different models of GPU.
    data = np.random.rand(1000).astype(np.float32)
    f = self.jit(jnp.negative)
    for device in jax.local_devices():
      x = device_put(data, device=device)
      np.testing.assert_array_equal(-data, f(x))

  def test_jit_nested_donate_ignored(self):
    jit_fun = self.jit(lambda x: self.jit(lambda y: y**2, donate_argnums=0)(x))
    a = jax.device_put(jnp.array(1))

    # NOTE(mattjj): stopped raising error here and instead just ignored
    # with self.assertRaisesRegex(ValueError, "nested.*not supported"):
    #   jit_fun(a)

    jit_fun(a)  # doesn't crash


class APITest(jtu.JaxTestCase):

  def test_grad_bad_input(self):
    def f(x):
      return x

    self.assertRaisesRegex(
        TypeError, ".* 'foo' of type <.*'str'> is not a valid JAX type",
        lambda: grad(f)("foo"))

  def test_grad_argnums(self):
    def f(x, y, z, flag=False):
      assert flag
      return 1.0 * x + 2.0 * y + 3.0 * z

    assert grad(f)(1.0, 1.0, 1.0, flag=True) == 1.0
    assert grad(f, argnums=1)(1.0, 1.0, 1.0, flag=True) == 2.0
    assert grad(f, argnums=(2, 0))(1.0, 1.0, 1.0, flag=True) == (3.0, 1.0)

  def test_value_and_grad_argnums(self):
    def f(x, y, z, flag=False):
      assert flag
      return 1.0 * x + 2.0 * y + 3.0 * z

    y = f(1.0, 1.0, 1.0, flag=True)
    assert api.value_and_grad(f)(1.0, 1.0, 1.0, flag=True) == (y, 1.0)
    assert api.value_and_grad(f, argnums=1)(1.0, 1.0, 1.0, flag=True) == (y, 2.0)
    assert api.value_and_grad(f, argnums=(2, 0))(1.0, 1.0, 1.0, flag=True) == (y, (3.0, 1.0))

  def test_grad_of_jit(self):
    side = []

    @jit
    def f(x):
      side.append(None)
      return x * x

    assert grad(f)(1.0) == 2.0
    assert len(side) == 1
    assert grad(f)(2.0) == 4.0
    assert len(side) == 1

  def test_jit_of_grad(self):
    side = []

    @jit
    def f(x):
      side.append(None)
      return x * x

    g = jit(grad(f))
    assert g(1.0) == 2.0
    assert len(side) == 1
    assert g(2.0) == 4.0
    assert len(side) == 1

  def test_bad_input(self):
    def f(x):
      return x

    self.assertRaisesRegex(
      TypeError, ".* 'foo' of type <.*'str'> is not a valid JAX type",
      lambda: grad(f)("foo"))

    self.assertRaisesRegex(
      TypeError, ".* 'foo' of type <.*'str'> is not a valid JAX type",
      lambda: jit(f)("foo"))

  def test_grad_tuple_output(self):
    jtu.check_raises(lambda: grad(lambda x: (x,x))(1.0), TypeError,
                     "Gradient only defined for scalar-output functions. ")

  def test_grad_unit_output(self):
    jtu.check_raises(lambda: grad(lambda x: ())(np.zeros(3)), TypeError,
                     "Gradient only defined for scalar-output functions. ")

  def test_grad_nonscalar_output(self):
    jtu.check_raises(lambda: grad(lambda x: x)(np.zeros(3)), TypeError,
                     "Gradient only defined for scalar-output functions. ")

  def test_unwrapped_numpy(self):
    def f(x):
      return np.exp(x)

    with self.assertRaisesRegex(Exception, "The numpy.ndarray conversion .*"):
      grad(f)(np.zeros(3))

  def test_binop_mismatch(self):
    def f(x, y):
      return x + y

    jtu.check_raises(
        lambda: f(jnp.zeros(3), jnp.zeros(4)),
        TypeError,
        "add got incompatible shapes for broadcasting: (3,), (4,).")

    jtu.check_raises(
        lambda: grad(f)(np.zeros(3), np.zeros(4)),
        TypeError,
        "add got incompatible shapes for broadcasting: (3,), (4,).")

  def test_dot_mismatch(self):
    def f(x, y):
      return jnp.dot(x, y)

    self.assertRaisesRegex(
      TypeError, "Incompatible shapes for dot: got \\(3L?,\\) and \\(4L?,\\).",
      lambda: grad(f)(np.zeros(3), np.zeros(4)))

  def test_abstract_error_message(self):
    for castfun in [float, complex, int]:
      def f(x):
        return castfun(x)

      self.assertRaisesRegex(
          TypeError,
          f"[Tt]ry using `x.astype\\({castfun.__name__}\\)`",
          lambda: jit(f)(1.0))

  def test_switch_value_jit(self):
    def f(x):
      y = x > 0
      if y:
        return x
      else:
        return -x

    assert grad(f)(1.0) == 1.0
    assert grad(f)(-1.0) == -1.0
    with self.assertRaisesRegex(core.ConcretizationTypeError,
                                "Abstract tracer value"):
      jit(f)(1)

  def test_range_err(self):
    def f(x, n):
      for i in range(n):
        x = x + i
      return x

    assert jit(f, static_argnums=(1,))(0, 5) == 10
    self.assertRaisesRegex(
        TypeError,
        "('(?:JaxprTracer|DynamicJaxprTracer)' object cannot be interpreted as an integer"
        "|Abstract value passed to .*)",
        lambda: jit(f)(0, 5))

  def test_casts(self):
    for castfun in [hex, oct, int]:
      f = lambda x: castfun(x)
      self.assertRaisesRegex(
          TypeError,
          "('(?:JaxprTracer|DynamicJaxprTracer)' object cannot be interpreted as an integer"
          "|Abstract tracer value encountered where concrete value is expected.*)", lambda: jit(f)(0))

  def test_unimplemented_interpreter_rules(self):
    foo_p = Primitive('foo')
    def foo(x):
      return foo_p.bind(x)

    jtu.check_raises(lambda: foo(1.0), NotImplementedError,
                     "Evaluation rule for 'foo' not implemented")

    jtu.check_raises(lambda: jit(foo)(1.0), NotImplementedError,
                     "Abstract evaluation for 'foo' not implemented")

    jtu.check_raises(lambda: grad(foo)(1.0), NotImplementedError,
                     "Differentiation rule for 'foo' not implemented")

    foo_p.def_abstract_eval(lambda x: x)

    jtu.check_raises(lambda: jit(foo)(1.0), NotImplementedError,
                     "XLA translation rule for primitive 'foo' not found")

    foo_p.def_impl(lambda x: x)
    ad.defjvp(foo_p, lambda g, x: foo(g))

    jtu.check_raises(lambda: grad(foo)(1.0), NotImplementedError,
                     "Transpose rule (for reverse-mode differentiation) for 'foo' not implemented")

  def test_device_put_and_get(self):
    x = np.arange(12.).reshape((3, 4)).astype("float32")
    dx = api.device_put(x)
    self.assertIsInstance(dx, xla.DeviceArray)
    x2 = api.device_get(dx)
    self.assertIsInstance(x2, np.ndarray)
    assert np.all(x == x2)

    y = [x, (2 * x, 3 * x)]
    dy = api.device_put(y)
    y2 = api.device_get(dy)
    self.assertIsInstance(y2, list)
    self.assertIsInstance(y2[0], np.ndarray)
    assert np.all(y2[0] == x)
    self.assertIsInstance(y2[1], tuple)
    self.assertIsInstance(y2[1][0], np.ndarray)
    assert np.all(y2[1][0] == 2 * x)
    self.assertIsInstance(y2[1][1], np.ndarray)
    assert np.all(y2[1][1] == 3 * x)

  def test_device_get_scalar(self):
    x = np.arange(12.).reshape((3, 4)).astype("float32")
    x = api.device_put(x)
    self.assertIsInstance(x, xla.DeviceArray)
    y = [x, 2]
    y2 = api.device_get(y)
    self.assertIsInstance(y2, list)
    self.assertIsInstance(y2[0], np.ndarray)
    assert np.all(y2[0] == x)
    self.assertIsInstance(y2[1], int)
    self.assertEqual(y2[1], 2)

  @parameterized.parameters([(3,)], [(2, 0)])
  def test_device_put_across_devices(self, shape):
    if len(api.local_devices()) < 2:
      raise unittest.SkipTest("this test requires multiple devices")
    d1, d2 = api.local_devices()[:2]
    data = np.random.randn(*shape).astype(np.float32)
    x = api.device_put(data, device=d1)
    self.assertEqual(x.device_buffer.device(), d1)
    y = api.device_put(x, device=d2)
    self.assertEqual(y.device_buffer.device(), d2)
    np.testing.assert_array_equal(data, np.array(y))
    # Make sure these don't crash
    api.device_put(x)
    api.device_put(y)

  @jtu.skip_on_devices("cpu")
  def test_device_put_across_platforms(self):
    default_device = jax.devices()[0]
    cpu_device = jax.devices("cpu")[0]

    np_arr = np.array([1,2,3])
    scalar = 1
    device_arr = jnp.array([1,2,3])
    assert device_arr.device_buffer.device() is default_device

    for val in [np_arr, device_arr, scalar]:
      x = api.device_put(val, device=cpu_device)
      self.assertEqual(x.device_buffer.device(), cpu_device)

  def test_device_put_sharded_array(self):
    devices = api.local_devices()
    n_devices = len(devices)
    x = [np.arange(i, i + 4) for i in range(n_devices)]
    y = api.device_put_sharded(x, devices)
    self.assertEqual(len(y.device_buffers), len(devices))
    self.assertTrue(all(b.device() == d for b, d in zip(y.device_buffers, devices)))
    self.assertAllClose(y, jnp.stack(x))

  def test_device_put_sharded_pytree(self):
    devices = api.local_devices()
    n_devices = len(devices)
    x = [(i, np.arange(i, i + 4)) for i in range(n_devices)]
    y1, y2 = api.device_put_sharded(x, devices)
    self.assertAllClose(y1, jnp.array([a for a, _ in x]))
    self.assertTrue(all(b.device() == d for b, d in zip(y1.device_buffers, devices)))
    self.assertAllClose(y2, jnp.vstack([b for _, b in x]))
    self.assertTrue(all(b.device() == d for b, d in zip(y2.device_buffers, devices)))

  @jtu.skip_on_devices("tpu")
  def test_jacobian(self):
    R = np.random.RandomState(0).randn
    A = R(4, 3)
    x = R(3)

    f = lambda x: jnp.dot(A, x)
    assert np.allclose(jacfwd(f)(x), A)
    assert np.allclose(jacrev(f)(x), A)

    f = lambda x: jnp.tanh(jnp.dot(A, x))
    assert np.allclose(jacfwd(f)(x), jacrev(f)(x))

  @jtu.skip_on_devices("tpu")
  def test_hessian(self):
    R = np.random.RandomState(0).randn
    A = R(4, 4)
    x = R(4)

    f = lambda x: jnp.dot(x, jnp.dot(A, x))
    assert np.allclose(hessian(f)(x), A + A.T)

  def test_std_basis(self):
    basis = api._std_basis(jnp.zeros(3))
    assert getattr(basis, "shape", None) == (3, 3)
    assert np.allclose(basis, np.eye(3))

    basis = api._std_basis(jnp.zeros((3, 3)))
    assert getattr(basis, "shape", None) == (9, 3, 3)
    assert np.allclose(basis, np.eye(9).reshape(9, 3, 3))

    basis = api._std_basis([0., (jnp.zeros(3), jnp.zeros((3, 4)))])
    assert isinstance(basis, list) and len(basis) == 2
    assert getattr(basis[0], "shape", None) == (16,)
    assert isinstance(basis[1], tuple) and len(basis[1]) == 2
    assert getattr(basis[1][0], "shape", None) == (16, 3)
    assert getattr(basis[1][1], "shape", None) == (16, 3, 4)

  @jtu.skip_on_devices("tpu")
  def test_jacobian_on_pytrees(self):
    for jacfun in [jacfwd, jacrev]:
      ans = jacfun(lambda x, y: (x, y))(0., 1.)
      expected = (1., 0.)
      self.assertAllClose(ans, expected, check_dtypes=False)

      ans = jacfun(lambda x, y: (x, y), 1)(0., 1.)
      expected = (0., 1.)
      self.assertAllClose(ans, expected, check_dtypes=False)

      ans = jacfun(lambda x, y: (x, y), (0, 1))(0., 1.)
      expected = ((1., 0.),
                  (0., 1.),)
      self.assertAllClose(ans, expected, check_dtypes=False)

      ans = jacfun(lambda x: x[:2])((1., 2., 3.))
      expected = ((1., 0., 0.),
                  (0., 1., 0.))
      self.assertAllClose(ans, expected, check_dtypes=False)

      R = np.random.RandomState(0).randn
      x = R(2)
      y = R(3)
      ans = jacfun(lambda x, y: {'x': x, 'xy': jnp.outer(x, y)})(x, y)
      expected = {'x': np.eye(2),
                  'xy': np.kron(np.eye(2), y[:, None]).reshape(2, 3, 2)}
      self.assertAllClose(ans, expected, check_dtypes=False)

  @jtu.skip_on_devices("tpu")
  def test_hessian_on_pytrees(self):
    ans = hessian(lambda x: jnp.array(x)**2)((1., 2.))
    expected = ((np.array([2., 0.]), np.array([0., 0.])),
                (np.array([0., 0.]), np.array([0., 2.])))
    self.assertAllClose(ans, expected, check_dtypes=False)

  @jtu.skip_on_devices("tpu")
  def test_issue1372(self):
    def quad(x):
      return jnp.dot(x, x)

    def f(x, u):
      return quad(x) + quad(u)

    x, u = jnp.ones(5), jnp.ones(2)

    rev = jacrev
    fwd = jacfwd

    # Diagonal entries
    self.assertEqual(rev(rev(f, 0), 0)(x, u).shape, (5, 5))
    self.assertEqual(rev(fwd(f, 0), 0)(x, u).shape, (5, 5))
    self.assertEqual(fwd(rev(f, 0), 0)(x, u).shape, (5, 5))
    self.assertEqual(fwd(fwd(f, 0), 0)(x, u).shape, (5, 5))
    self.assertEqual(rev(rev(f, 1), 1)(x, u).shape, (2, 2))
    self.assertEqual(rev(fwd(f, 1), 1)(x, u).shape, (2, 2))
    self.assertEqual(fwd(rev(f, 1), 1)(x, u).shape, (2, 2))
    self.assertEqual(fwd(fwd(f, 1), 1)(x, u).shape, (2, 2))

    # Off-diagonal entries by reverse-mode on the outside
    self.assertEqual(rev(rev(f, 1), 0)(x, u).shape, (2, 5))
    self.assertEqual(rev(fwd(f, 1), 0)(x, u).shape, (2, 5))
    self.assertEqual(rev(rev(f, 0), 1)(x, u).shape, (5, 2))
    self.assertEqual(rev(fwd(f, 0), 1)(x, u).shape, (5, 2))

    # Off-diagonal entries by forward-mode on the outside
    self.assertEqual(fwd(rev(f, 1), 0)(x, u).shape, (2, 5))
    self.assertEqual(fwd(fwd(f, 1), 0)(x, u).shape, (2, 5))
    self.assertEqual(fwd(rev(f, 0), 1)(x, u).shape, (5, 2))
    self.assertEqual(fwd(fwd(f, 0), 1)(x, u).shape, (5, 2))


  def test_large_device_constant(self):
    ans = jit(lambda x: 2 * x)(jnp.ones(int(2e6)))  # doesn't crash
    self.assertAllClose(ans, np.ones(int(2e6)) * 2., check_dtypes=False)

  def test_grad_and_aux_basic(self):
    g, aux = grad(lambda x: (x**3, [x**2]), has_aux=True)(3.)
    self.assertAllClose(g, grad(lambda x: x**3)(3.))
    self.assertAllClose(aux, [9.], check_dtypes=False)

  def test_grad_and_aux_nested(self):
    def f(x):
      g, aux = grad(lambda x: (x**3, [x**3]), has_aux=True)(x)
      return aux[0]

    f2 = lambda x: x**3

    self.assertEqual(grad(f)(4.), grad(f2)(4.))
    self.assertEqual(jit(grad(f))(4.), grad(f2)(4.))
    self.assertEqual(jit(grad(jit(f)))(4.), grad(f2)(4.))

    def f(x):
      g, aux = grad(lambda x: (x**3, [x**3]), has_aux=True)(x)
      return aux[0] * jnp.sin(x)

    f2 = lambda x: x**3 * jnp.sin(x)

    self.assertEqual(grad(f)(4.), grad(f2)(4.))
    self.assertEqual(jit(grad(f))(4.), grad(f2)(4.))
    self.assertEqual(jit(grad(jit(f)))(4.), grad(f2)(4.))

  def test_grad_and_aux_constant(self):
    g, aux = grad(lambda x: (x**3, [4.]), has_aux=True)(4.)
    self.assertEqual(g, grad(lambda x: x**3)(4.))
    self.assertEqual(aux, [4.])

    g, aux = grad(lambda x: (x**3, [x**2, 4.]), has_aux=True)(4.)
    self.assertEqual(g, grad(lambda x: x**3)(4.))
    self.assertEqual(aux, [4.**2, 4.])

  def test_grad_and_aux_no_tracers(self):
    # see https://github.com/google/jax/issues/1950
    def f(x):
      aux = dict(identity=x, p1=x+1)
      return x ** 2, aux

    _, aux = jax.grad(f, has_aux=True)(3.)
    self.assertIsInstance(aux, dict)
    for val in aux.values():
      self.assertNotIsInstance(val, core.Tracer)

  def test_jvp_mismatched_arguments(self):
    self.assertRaisesRegex(
      TypeError,
      ("primal and tangent arguments to jax.jvp must have the same tree "
       "structure"),
      lambda: api.jvp(lambda x, y: x * y, (np.float32(2),), ()))
    # If primals and tangents must both be tuples or both lists
    self.assertRaisesRegex(
      TypeError,
      ("primal and tangent arguments to jax.jvp must have the same tree "
       "structure"),
      lambda: api.jvp(lambda x, y: x * y, (np.float32(2),), [np.float32(2)]))
    self.assertRaisesRegex(
      TypeError,
      "primal and tangent arguments to jax.jvp must have equal types",
      lambda: api.jvp(lambda x: -x, (np.float16(2),), (np.float32(4),)))

  def test_jvp_non_tuple_arguments(self):
    def f(x, y): return x + y
    self.assertRaisesRegex(
        TypeError,
        "primal and tangent arguments to jax.jvp must be tuples or lists; found float and tuple.",
        lambda: api.jvp(f, 0., (1.,)))
    self.assertRaisesRegex(
        TypeError,
        "primal and tangent arguments to jax.jvp must be tuples or lists; found tuple and ndarray.",
        lambda: api.jvp(f, (0.,), np.array([1., 2.])))

  def test_vjp_mismatched_arguments(self):
    _, pullback = api.vjp(lambda x, y: x * y, np.float32(3), np.float32(4))
    self.assertRaisesRegex(
      TypeError,
      "Tree structure of cotangent input.*does not match",
      lambda: pullback((np.float32(7), np.float32(100))))
    self.assertRaisesRegex(
      TypeError,
      "Type of cotangent input to vjp pullback.*does not match type",
      lambda: pullback((np.float16(42))))

  def test_jvp_jit_cached(self):
    """Bug in caching in presence of JVP and JIT."""

    def func(x):
      def inner(y):
        return y * x

      # Must have two calls to the inner jit (the second one hits the cache)
      res1 = api.jit(inner)(4.)
      res2 = api.jit(inner)(5.)
      return res1 + res2

    self.assertAllClose((45., 9.), api.jvp(func, (5.,), (1.,)))

  def test_linear_transpose_abstract(self):
    x = types.SimpleNamespace(shape=(3,), dtype=np.float32)
    y = jnp.arange(3, dtype=np.float32)
    transpose_fun = api.linear_transpose(lambda x: 2 * x, x)
    z, = transpose_fun(y)
    self.assertArraysEqual(2 * y, z, check_dtypes=True)

  def test_linear_transpose_error(self):
    with self.assertRaisesRegex(
        TypeError, "linear_transpose only supports float and complex inputs"):
      api.linear_transpose(lambda x: x, 1)

    transpose_fun = api.linear_transpose(lambda x: [x, x], 1.0)
    with self.assertRaisesRegex(TypeError, "cotangent tree does not match"):
      transpose_fun(1.0)

    transpose_fun = api.linear_transpose(lambda x: jnp.stack([x, x]), 1.0)
    with self.assertRaisesRegex(TypeError, "cotangent type does not match"):
      transpose_fun(1.0)

    transpose_fun = api.linear_transpose(lambda x: 1j * x, 1.0)
    with self.assertRaisesRegex(TypeError, "cotangent type does not match"):
      transpose_fun(1.0)

    transpose_fun = api.linear_transpose(lambda x: x, 1.0)
    with self.assertRaisesRegex(TypeError, "cotangent type does not match"):
      transpose_fun(1j)

  def test_linear_transpose_complex(self):
    f = lambda x: (1 + 2j) * x
    transpose = api.linear_transpose(f, 1j)
    actual, = transpose(3 + 4j)
    expected = -5 + 10j
    self.assertEqual(actual, expected)

  def test_complex_grad_raises_error(self):
    self.assertRaises(TypeError, lambda: grad(lambda x: jnp.sin(x))(1 + 2j))

  def test_holomorphic_grad(self):
    out = grad(lambda x: jnp.sin(x), holomorphic=True)(1 + 2j)
    expected = 2.0327230070196656 - 3.0518977991518j
    self.assertAllClose(out, expected, check_dtypes=False)

  def test_nonholomorphic_grad(self):
    zs = 0.5j * np.arange(5) + np.arange(5)

    def f(z):
      return jnp.sum(jnp.cos(jnp.abs(z)))

    ans = grad(f)(zs)
    expected = np.array([ 0.        +0.j,
                          -0.80430663+0.40215331j,
                          -0.70368982+0.35184491j,
                           0.1886467 -0.09432335j,
                           0.86873727-0.43436864j])
    self.assertAllClose(ans, expected, check_dtypes=False,
                        atol=jtu.default_gradient_tolerance,
                        rtol=jtu.default_gradient_tolerance)

  def test_complex_output_jacrev_raises_error(self):
    self.assertRaises(TypeError, lambda: jacrev(lambda x: jnp.sin(x))(1 + 2j))

  def test_nonholomorphic_jacrev(self):
    # code based on https://github.com/google/jax/issues/603
    zs = 0.5j * np.arange(5) + np.arange(5)

    def f(z):
      return jnp.cos(jnp.linalg.norm(2 * z))

    ans = jacrev(f)(zs)
    expected = grad(f)(zs)
    self.assertAllClose(ans, expected)

  def test_complex_input_jacfwd_raises_error(self):
    self.assertRaises(TypeError, lambda: jacfwd(lambda x: jnp.sin(x))(1 + 2j))

  def test_legacy_devicearray_repr(self):
    dx = device_put(3.)
    str(dx.item())  # doesn't crash

  def test_devicearray_repr(self):
    x = device_put(jnp.zeros(3))
    self.assertIsInstance(x, xla.DeviceArray)
    repr(x)  # doesn't crash

    x = device_put(jnp.ones(3) + 1j * jnp.ones(3))
    self.assertIsInstance(x, xla.DeviceArray)
    repr(x)  # doesn't crash

  def test_devicearray_delete(self):
    x = device_put(1.)
    x.delete()
    self.assertRaisesRegex(ValueError, "DeviceArray has been deleted.",
                            lambda: repr(x))

  def test_devicearray_block_until_ready(self):
    x = device_put(1.)
    y = x.block_until_ready()
    # Tests mostly that block_until_ready() does not produce an error.
    self.assertTrue(y is x)

  def test_namedtuple_transparency(self):
    # See https://github.com/google/jax/issues/446
    Point = collections.namedtuple("Point", ["x", "y"])

    def f(pt):
      return jnp.sqrt(pt.x ** 2 + pt.y ** 2)

    pt = Point(1., 2.)

    f(pt)  # doesn't crash
    g = api.grad(f)(pt)
    self.assertIsInstance(g, Point)

    f_jit = api.jit(f)
    self.assertAllClose(f(pt), f_jit(pt), check_dtypes=False)

  def test_namedtuple_subclass_transparency(self):
    # See https://github.com/google/jax/issues/806
    Point = collections.namedtuple("Point", ["x", "y"])

    class ZeroPoint(Point):
      def is_zero(self):
        return (self.x == 0) and (self.y == 0)

    pt = ZeroPoint(0., 0.)

    def f(pt):
      return 0. if pt.is_zero() else jnp.sqrt(pt.x ** 2 + pt.y ** 2)

    f(pt)  # doesn't crash
    _ = api.grad(f)(pt)
    self.assertIsInstance(pt, ZeroPoint)

  @parameterized.parameters(1, 2, 3)
  def test_shape_dtype_struct(self, i):
    s = api.ShapeDtypeStruct(shape=(i, 2, 3), dtype=jnp.float32)
    self.assertEqual(s.shape, (i, 2, 3))
    self.assertEqual(s.dtype, jnp.float32)
    self.assertEqual(s.ndim, 3)
    self.assertEqual(s.size, i * 2 * 3)
    self.assertLen(s, i)
    for f in (str, repr):
      self.assertEqual(
          f(s), "ShapeDtypeStruct(shape=({}, 2, 3), dtype=float32)".format(i))

  def test_shape_dtype_struct_scalar(self):
    s = api.ShapeDtypeStruct(shape=(), dtype=jnp.float32)
    self.assertEmpty(s.shape)
    self.assertEqual(s.size, 1)
    self.assertEqual(s.ndim, 0)
    with self.assertRaisesRegex(TypeError, "len[(][)] of unsized object"):
      _ = len(s)

  def test_eval_shape(self):
    def fun(x, y):
      return jnp.tanh(jnp.dot(x, y) + 3.)

    x = jnp.ones((2, 3))
    y = jnp.ones((3, 4))
    out_shape = api.eval_shape(fun, x, y)

    self.assertEqual(out_shape.shape, (2, 4))

  def test_eval_shape_constants(self):
    def fun():
      x = jnp.ones((2, 3))
      y = jnp.ones((3, 4))
      return jnp.tanh(jnp.dot(x, y) + 3.)

    out_shape = api.eval_shape(fun)

    self.assertEqual(out_shape.shape, (2, 4))

  def test_eval_shape_tuple_unpacking(self):
    def fun(x, y):
      a, b = x
      return a + b + y

    x = (jnp.ones(2), jnp.ones(2))
    y = 3.
    out_shape = api.eval_shape(fun, x, y)

    self.assertEqual(out_shape.shape, (2,))

  def test_eval_shape_tuple_itemgetting(self):
    def fun(x, y):
      return x[0] + x[1] + y

    x = (jnp.ones(2), jnp.ones(2))
    y = 3.
    out_shape = api.eval_shape(fun, x, y)

    self.assertEqual(out_shape.shape, (2,))

  def test_eval_shape_output_dict(self):
    def fun(x, y):
      return {'hi': x[0] + x[1] + y}

    x = (jnp.ones(2), jnp.ones(2))
    y = 3.
    out_shape = api.eval_shape(fun, x, y)
    out_shape = tree_util.tree_map(np.shape, out_shape)

    self.assertEqual(out_shape, {'hi': (2,)})

  def test_eval_shape_shape_error(self):
    def fun(x, y):
      return jnp.tanh(jnp.dot(x, y) + 3.)

    x = jnp.ones((3, 3))
    y = jnp.ones((4, 4))

    self.assertRaises(TypeError, lambda: api.eval_shape(fun, x, y))

  def test_eval_shape_duck_typing(self):
    def fun(A, b, x):
      return jnp.dot(A, x) + b

    class MyArgArray(object):
      def __init__(self, shape, dtype):
        self.shape = shape
        self.dtype = dtype

    A = MyArgArray((3, 4), jnp.float32)
    b = MyArgArray((5,), jnp.float32)
    x = MyArgArray((4, 5), jnp.float32)
    out_shape = api.eval_shape(fun, A, b, x)

    self.assertEqual(out_shape.shape, (3, 5))

  def test_issue_871(self):
    T = jnp.array([[1., 2.], [3., 4.], [5., 6.]])
    x = jnp.array([1, 2, 3])

    y, f_jvp = api.linearize(jnp.sum, x)
    jtu.check_raises(lambda: f_jvp(T), ValueError,
                     ("linearized function called on tangent values "
                      "inconsistent with the original primal values."))

    y, f_jvp = api.linearize(api.jit(jnp.sum), x)
    jtu.check_raises(lambda: f_jvp(T), ValueError,
                     ("linearized function called on tangent values "
                      "inconsistent with the original primal values."))

  def test_partial_eval_lower(self):
    # this is a simplified model of a bug that arose when we first used @jit in
    # a jvp rule. it's in this file because we want to use make_jaxpr.

    # NOTE(mattjj): I no longer understand what this was meant to test. My guess
    # is it was related to staging out the broadcast into a jaxpr to be
    # transposed, but after #1749 that's no longer a problem. After changing
    # make_jaxpr (and jit) to stage out sub-calls fully, this test started to
    # fail; I left it in as skipped because deleting tests feels wrong.
    raise unittest.SkipTest("obsolete test")

    @api.jit
    def f(a, b, c):
      a = lax.broadcast(a, (2,))
      return lax.select(a, b, c)

    a = np.ones((3, 3), dtype=np.bool_)
    b = np.ones((2, 3, 3))
    c = np.ones((2, 3, 3))

    jaxpr = api.make_jaxpr(lambda b, c: f(a, b, c))(b, c)
    subjaxpr = next(eqn.params["call_jaxpr"] for eqn in jaxpr.jaxpr.eqns
                    if "call_jaxpr" in eqn.params)
    self.assertEqual(len(subjaxpr.eqns), 1)

  def test_grad_of_int_errors(self):
    dfn = grad(lambda x: x ** 2)
    self.assertRaisesRegex(
      TypeError,
      (r"grad requires real- or complex-valued inputs \(input dtype that is a "
       r"sub-dtype of np.floating or np.complexfloating\), but got int.*."),
      lambda: dfn(3))

  def test_grad_complex_result_errors(self):
    dfn = grad(lambda x: x ** 2 + 1j)
    self.assertRaisesRegex(
      TypeError,
      (r"grad requires real-valued outputs \(output dtype that is a "
       r"sub-dtype of np.floating\), but got complex.*"),
      lambda: dfn(3.))

  def test_holomorphic_grad_of_float_errors(self):
    dfn = grad(lambda x: x ** 2, holomorphic=True)
    self.assertRaisesRegex(
      TypeError,
      (r"grad with holomorphic=True requires inputs with complex dtype, "
       r"but got float.*"),
      lambda: dfn(3.))

  def test_holomorphic_jacrev_of_float_errors(self):
    dfn = jacrev(lambda x: x ** 2, holomorphic=True)
    self.assertRaisesRegex(
      TypeError,
      (r"jacrev with holomorphic=True requires inputs with complex dtype, "
       r"but got float.*"),
      lambda: dfn(3.))

  def test_holomorphic_jacfwd_of_float_errors(self):
    dfn = jacfwd(lambda x: x ** 2, holomorphic=True)
    self.assertRaisesRegex(
      TypeError,
      (r"jacfwd with holomorphic=True requires inputs with complex dtype, "
       r"but got float.*"),
      lambda: dfn(3.))

  def test_jacfwd_of_complex_errors(self):
    dfn = jacfwd(lambda x: x ** 2)
    self.assertRaisesRegex(
      TypeError,
      (r"jacfwd requires real-valued inputs \(input dtype that is a "
       r"sub-dtype of np.floating\), but got complex.*"),
      lambda: dfn(3. + 1j))

  def test_xla_computation(self):
    # these tests basically check the examples in the xla_computation docstring

    def e(x):
      return jnp.sin(jnp.cos(x))
    c = api.xla_computation(e)(2.)
    self.assertIn('cosine', c.as_hlo_text())
    self.assertIn('sine', c.as_hlo_text())

    def f(x):
      return x - lax.psum(x, 'i')
    axis_env = [('i', 4)]
    c = api.xla_computation(f, axis_env=axis_env)(2)
    self.assertIn('all-reduce', c.as_hlo_text())
    self.assertIn('replica_groups={{0,1,2,3}}', c.as_hlo_text())

    def g(x):
      rowsum = lax.psum(x, 'i')
      colsum = lax.psum(x, 'j')
      allsum = lax.psum(x, ('i', 'j'))
      return rowsum, colsum, allsum
    axis_env = [('i', 4), ('j', 2)]
    c = api.xla_computation(g, axis_env=axis_env)(5.)
    self.assertIn('all-reduce', c.as_hlo_text())
    self.assertIn('replica_groups={{0,2,4,6},{1,3,5,7}}', c.as_hlo_text())
    self.assertIn('replica_groups={{0,1},{2,3},{4,5},{6,7}}', c.as_hlo_text())
    self.assertIn('replica_groups={{0,1,2,3,4,5,6,7}}', c.as_hlo_text())

    def h(x):
      rowsum = lax.psum(x, 'i', axis_index_groups=[[0, 1], [2, 3]])
      colsum = lax.psum(x, 'j')
      return rowsum, colsum
    axis_env = [('i', 4), ('j', 2)]
    c = api.xla_computation(h, axis_env=axis_env)(5.)
    self.assertIn('all-reduce', c.as_hlo_text())
    self.assertIn('replica_groups={{0,2},{4,6},{1,3},{5,7}}', c.as_hlo_text())
    self.assertIn('replica_groups={{0,1},{2,3},{4,5},{6,7}}', c.as_hlo_text())

  def test_xla_computation_args(self):
    def foo(x, y, z):
      return x + y + z

    c = api.xla_computation(foo)(1., 2., 3.)
    self.assertEqual(len(c.program_shape().parameter_shapes()), 3)

    c = api.xla_computation(foo, tuple_args=True)(1., 2., 3.)
    param_shapes = c.program_shape().parameter_shapes()
    self.assertEqual(len(param_shapes), 1)
    self.assertEqual(param_shapes[0].xla_element_type(),
                     xb.xla_client.PrimitiveType.TUPLE)

  def test_xla_computation_duck_typing(self):
    def foo(x, y, z):
      return x + y + z

    x = jax.ShapeDtypeStruct((), np.float32)
    y = jax.ShapeDtypeStruct((), np.float32)
    z = jax.ShapeDtypeStruct((), np.float32)

    c = api.xla_computation(foo)(x, y, z)
    self.assertEqual(len(c.program_shape().parameter_shapes()), 3)

    c = api.xla_computation(foo, tuple_args=True)(1., 2., 3.)
    param_shapes = c.program_shape().parameter_shapes()
    self.assertEqual(len(param_shapes), 1)
    self.assertEqual(param_shapes[0].xla_element_type(),
                     xb.xla_client.PrimitiveType.TUPLE)

  def test_staging_out_multi_replica(self):
    def f(x):
      return api.pmap(jnp.mean)(x)
    xla_comp = api.xla_computation(f)
    xla_comp(jnp.arange(8)).as_hlo_text()  # doesn't crash

  def test_xla_computation_instantiate_constant_outputs(self):
    def f():
      return jnp.zeros((3, 4))

    if config.omnistaging_enabled:
      xla_comp = api.xla_computation(f)()
    else:
      xla_comp = api.xla_computation(f, instantiate_const_outputs=True)()
    out_shape, = xla_comp.program_shape().result_shape().tuple_shapes()
    self.assertEqual(out_shape.dimensions(), (3, 4))

  def test_xla_computation_static_argnums(self):
    def f(x, y):
      return x + y

    xla_comp = api.xla_computation(f, static_argnums=(1,))(2, 3)
    hlo_text = xla_comp.as_hlo_text()
    self.assertIn("constant(3)", hlo_text)
    # The static arguments should be removed from the function being compiled,
    # thus the function should have only a single argument.
    self.assertIn("parameter.1", hlo_text)
    self.assertNotIn("parameter.2", hlo_text)

  def test_xla_computation_return_shape(self):
    _, shape_tree = api.xla_computation(lambda x: (x + 1, jnp.zeros(2, jnp.float32)),
                                        return_shape=True)(np.int32(1))
    expected = (api.ShapeDtypeStruct(shape=(), dtype=jnp.int32),
                api.ShapeDtypeStruct(shape=(2,), dtype=jnp.float32))
    self.assertEqual(shape_tree, expected)

  def test_xla_computation_partitioned(self):
    def f(x, y):
      return jnp.dot(x, y) + 1

    x = jax.ShapeDtypeStruct((8, 8), np.float32)
    y = jax.ShapeDtypeStruct((8, 16), np.float32)
    xla_comp = api.xla_computation(f, in_parts=(P(2, 2), None),
                                   out_parts=P(4, 1))(x, y)
    hlo_text = xla_comp.as_hlo_text()
    self.assertIn('sharding={devices=[2,2]0,1,2,3}', hlo_text)
    self.assertIn('sharding={replicated}', hlo_text)
    self.assertIn('sharding={{devices=[4,1]0,1,2,3}}', hlo_text)

  def test_xla_computation_replicated_and_partitioned(self):
    def f(x, y):
      return jnp.dot(x, y), lax.psum(x, 'i')

    x = jax.ShapeDtypeStruct((8, 8), np.float32)
    y = jax.ShapeDtypeStruct((8, 16), np.float32)
    axis_env = [('i', 4)]
    xla_comp = api.xla_computation(f, axis_env=axis_env,
                                   in_parts=(P(2, 2), None),
                                   out_parts=(P(4, 1), None))(x, y)
    hlo_text = xla_comp.as_hlo_text()
    self.assertIn('all-reduce', hlo_text)
    self.assertIn('replica_groups={{0,1,2,3}}', hlo_text)
    self.assertIn('sharding={devices=[2,2]0,1,2,3}', hlo_text)
    self.assertIn('sharding={replicated}', hlo_text)
    self.assertIn('sharding={{devices=[4,1]0,1,2,3}, {replicated}}', hlo_text)

  def test_xla_computation_psum_constant(self):
    if not config.omnistaging_enabled:
      raise unittest.SkipTest("test requires omnistaging")
    f = lambda: jax.lax.psum(1, "i")
    api.xla_computation(f, axis_env=[("i", 2)])()  # doesn't crash

  @jtu.skip_on_devices("cpu", "gpu")
  def test_xla_computation_donate_argnums(self):
    api.xla_computation(lambda x: None, donate_argnums=(0,))(3)  # doesn't crash

  def test_concurrent_device_get_and_put(self):
    def f(x):
      for _ in range(100):
        y = jax.device_put(x)
        x = jax.device_get(y)
      return x

    xs = [np.random.randn(i) for i in range(10)]
    with concurrent.futures.ThreadPoolExecutor() as executor:
      futures = [executor.submit(partial(f, x)) for x in xs]
      ys = [f.result() for f in futures]
    for x, y in zip(xs, ys):
      self.assertAllClose(x, y)

  def test_dtype_warning(self):
    # cf. issue #1230
    if FLAGS.jax_enable_x64:
      return  # test only applies when x64 is disabled

    def check_warning(warn, nowarn):
      with warnings.catch_warnings(record=True) as w:
        warnings.simplefilter("always")

        nowarn()  # get rid of extra startup warning

        prev_len = len(w)
        nowarn()
        assert len(w) == prev_len

        warn()
        assert len(w) > 0
        msg = str(w[-1].message)
        expected_prefix = "Explicitly requested dtype "
        self.assertEqual(expected_prefix, msg[:len(expected_prefix)])

        prev_len = len(w)
        nowarn()
        assert len(w) == prev_len

    check_warning(lambda: jnp.array([1, 2, 3], dtype="float64"),
                  lambda: jnp.array([1, 2, 3], dtype="float32"),)
    check_warning(lambda: jnp.ones(3, dtype=np.float64),
                  lambda: jnp.ones(3))
    check_warning(lambda: jnp.ones_like(3, dtype=np.int64),
                  lambda: jnp.ones_like(3, dtype=np.int32))
    check_warning(lambda: jnp.zeros(3, dtype="int64"),
                  lambda: jnp.zeros(3, dtype="int32"))
    check_warning(lambda: jnp.zeros_like(3, dtype="float64"),
                  lambda: jnp.zeros_like(3, dtype="float32"))
    check_warning(lambda: jnp.full((2, 3), 1, dtype="int64"),
                  lambda: jnp.full((2, 3), 1))
    check_warning(lambda: jnp.ones(3).astype("float64"),
                  lambda: jnp.ones(3).astype("float32"))
    check_warning(lambda: jnp.eye(3, dtype=np.float64),
                  lambda: jnp.eye(3))
    check_warning(lambda: jnp.arange(3, dtype=np.float64),
                  lambda: jnp.arange(3, dtype=np.float32))
    check_warning(lambda: jnp.linspace(0, 3, dtype=np.float64),
                  lambda: jnp.linspace(0, 3, dtype=np.float32))
    check_warning(lambda: jnp.tri(2, dtype="float64"),
                  lambda: jnp.tri(2, dtype="float32"))

  def test_vmap_preserves_docstr(self):
    def superfun(a):
      """Does things with stuff."""
      pass

    self.assertRegex(api.vmap(superfun).__doc__, "\n".join([
        "Vectorized version of superfun.*",
        "",
        "Original documentation:",
        "",
        superfun.__doc__,
    ]))

  def test_vmap_in_axes_list(self):
    # https://github.com/google/jax/issues/2367
    dictionary = {'a': 5., 'b': jnp.ones(2)}
    x = jnp.zeros(3)
    y = jnp.arange(3.)


    def f(dct, x, y):
      return dct['a'] + dct['b'] + x + y

    out1 = api.vmap(f, (None, 0, 0))(dictionary, x, y)
    out2 = api.vmap(f, [None, 0, 0])(dictionary, x, y)
    self.assertAllClose(out1, out2)

  def test_vmap_in_axes_tree_prefix_error(self):
    # https://github.com/google/jax/issues/795
    self.assertRaisesRegex(
        ValueError,
        "vmap in_axes specification must be a tree prefix of the corresponding "
        r"value, got specification \(0, 0\) for value tree "
        r"PyTreeDef\(tuple, \[\*\]\).",
        lambda: api.vmap(lambda x: x, in_axes=(0, 0))(jnp.ones(3))
    )

  def test_vmap_in_axes_leaf_types(self):
    with self.assertRaisesRegex(
        TypeError, r"vmap in_axes must be an int, None, or .*"):
      api.vmap(lambda x: x, in_axes=(jnp.array([1., 2.]),))(jnp.array([1., 2.]))

  def test_vmap_out_axes_leaf_types(self):
    with self.assertRaisesRegex(
        TypeError, r"vmap out_axes must be an int, None, or .*"):
      api.vmap(lambda x: x, out_axes=(jnp.array([1., 2.]),))(jnp.array([1., 2.]))

  def test_vmap_unbatched_object_passthrough_issue_183(self):
    # https://github.com/google/jax/issues/183
    fun = lambda f, x: f(x)
    vfun = api.vmap(fun, (None, 0))
    ans = vfun(lambda x: x + 1, jnp.arange(3))
    self.assertAllClose(ans, np.arange(1, 4), check_dtypes=False)

  def test_vmap_mismatched_axis_sizes_error_message_issue_705(self):
    # https://github.com/google/jax/issues/705
    def h(a, b):
      return jnp.sum(a) + jnp.sum(b)

    X = np.random.randn(10, 4)
    U = np.random.randn(10, 2)

    with self.assertRaisesRegex(
        ValueError,
        "vmap got inconsistent sizes for array axes to be mapped:\n"
        r"arg 0 has shape \(10, 4\) and axis 0 is to be mapped" "\n"
        r"arg 1 has shape \(10, 2\) and axis 1 is to be mapped" "\n"
        "so\n"
        "arg 0 has an axis to be mapped of size 10\n"
        "arg 1 has an axis to be mapped of size 2"):
      api.vmap(h, in_axes=(0, 1))(X, U)

    with self.assertRaisesRegex(
        ValueError,
        "vmap got inconsistent sizes for array axes to be mapped:\n"
        r"arg 0 has shape \(10, 4\) and axis 0 is to be mapped" "\n"
        r"arg 1 has shape \(10, 2\) and axis 1 is to be mapped" "\n"
        r"arg 2 has shape \(10, 4\) and axis 0 is to be mapped" "\n"
        "so\n"
        "args 0, 2 have axes to be mapped of size 10\n"
        "arg 1 has an axis to be mapped of size 2"):
      api.vmap(lambda x, y, z: None, in_axes=(0, 1, 0))(X, U, X)

    with self.assertRaisesRegex(
        ValueError,
        "vmap got inconsistent sizes for array axes to be mapped:\n"
        "the tree of axis sizes is:\n"
        r"\(10, \[2, 2\]\)"):
      api.vmap(h, in_axes=(0, 1))(X, [U, U])

    with self.assertRaisesRegex(
        ValueError, "vmap got arg 0 of rank 0 but axis to be mapped 0"):
      # The mapped inputs cannot be scalars
      api.vmap(lambda x: x)(1.)

    with self.assertRaisesRegex(
        ValueError, "vmap must have at least one non-None value in in_axes"):
      # If the output is mapped, there must be a non-None in_axes
      api.vmap(lambda x: x, in_axes=None)(jnp.array([1., 2.]))

    with self.assertRaisesRegex(
        ValueError, "vmap got arg 0 of rank 1 but axis to be mapped 1"):
      api.vmap(lambda x: x, in_axes=1)(jnp.array([1., 2.]))

    # Error is: TypeError: only integer scalar arrays can be converted to a scalar index
    with self.assertRaisesRegex(
        ValueError,
        "vmap out_axes specification must be a tree prefix of the "
        "corresponding value.*"):
      api.vmap(lambda x: x, in_axes=0, out_axes=(2, 3))(jnp.array([1., 2.]))

    with self.assertRaisesRegex(
        ValueError, "vmap has mapped output but out_axes is None"):
      # If the output is mapped, then there must be some out_axes specified
      api.vmap(lambda x: x, out_axes=None)(jnp.array([1., 2.]))

  def test_vmap_structured_in_axes(self):

    A, B, C, D = 2, 3, 4, 5
    K = 6  # batch size
    x = np.ones((K, A, B))  # batch axis in different locations
    y = np.ones((B, K, C))
    z = np.ones((C, D, K))

    def foo(tree_arg):
      x, (y, z) = tree_arg
      return jnp.dot(x, jnp.dot(y, z))

    tree = (x, (y, z))
    vfoo = api.vmap(foo, in_axes=((0, (1, 2)),))
    self.assertEqual(vfoo(tree).shape, (6, 2, 5))

    Point = collections.namedtuple("Point", ["x", "y"])
    tree = (x, Point(y, z))
    vfoo = api.vmap(foo, in_axes=((0, Point(1, 2)),))
    self.assertEqual(vfoo(tree).shape, (6, 2, 5))

    def foo(tree_arg):
      x, dct = tree_arg
      y, z = dct['a'], dct['b']
      return jnp.dot(x, jnp.dot(y, z))

    tree = (x, {'a': y, 'b': z})
    vfoo = api.vmap(foo, in_axes=((0, {'a': 1, 'b': 2}),))
    self.assertEqual(vfoo(tree).shape, (6, 2, 5))

    tree = (x, collections.OrderedDict([('a', y), ('b', z)]))
    vfoo = api.vmap(
        foo, in_axes=((0, collections.OrderedDict([('a', 1), ('b', 2)])),))
    self.assertEqual(vfoo(tree).shape, (6, 2, 5))

  def test_pmap_global_cache(self):
    def f(x):
      assert python_should_be_executing
      return x

    x = np.ones(1)

    python_should_be_executing = True
    api.pmap(f)(x)
    python_should_be_executing = False
    api.pmap(f)(x)

    python_should_be_executing = True
    api.pmap(f, 'i')(x)
    python_should_be_executing = False
    api.pmap(f, 'i')(x)

  def test_device_array_repr(self):
    rep = repr(jnp.ones(()) + 1.)
    self.assertStartsWith(rep, 'DeviceArray')

  def test_grad_without_enough_args_error_message(self):
    # https://github.com/google/jax/issues/1696
    def f(x, y): return x + y
    df = api.grad(f, argnums=0)
    self.assertRaisesRegex(
        TypeError,
        "differentiating with respect to argnums=0 requires at least 1 "
        "positional arguments to be passed by the caller, but got only 0 "
        "positional arguments.",
        lambda: partial(df, x=0.)(y=1.))

  def test_grad_of_jit_compilation_caching(self):
    if not hasattr(self, "assertLogs"):
      raise unittest.SkipTest("test requires assertLogs (python 3)")

    lax.add(1, 2)  # make sure some initial warnings are already printed

    sin = api.jit(jnp.sin)

    prev_level = logging.get_verbosity()
    try:
      logging.set_verbosity('DEBUG')
      with self.assertLogs(level=logging.DEBUG) as l:
        ans1 = api.grad(sin)(2.)
        ans2 = api.grad(sin)(3.)
    finally:
      logging.set_verbosity(prev_level)
    self.assertLen(l.output, 2)

    self.assertAllClose(ans1, np.cos(2.), check_dtypes=False)
    self.assertAllClose(ans2, np.cos(3.), check_dtypes=False)

  def test_trivial_computations(self):
    x = jnp.array([1, 2, 3])
    y = api.jit(lambda x: x)(x)
    self.assertIs(x, y)

    z1, z2 = api.jit(lambda x: (x, x))(x)
    self.assertIs(z1, z2)

    x1, x2 = jnp.array([1, 2]), jnp.array([2, 3])
    z1, z2, z3 = api.jit(lambda x, y: (y, 1, x))(x1, x2)
    self.assertIs(z1, x2)
    self.assertIs(z3, x1)
    self.assertEqual(z2, 1)

  def test_nested_jit_hoisting(self):
    @api.jit
    def f(x, y):
      z = 2 * x
      return y + z, 3

    @api.jit
    def g(x):
      return f(2, x)

    jaxpr_subcomp = xla.jaxpr_subcomp

    jaxprs = []
    def jaxpr_subcomp_and_collect(c, jaxpr, *args, **kwargs):
      jaxprs.append(jaxpr)
      return jaxpr_subcomp(c, jaxpr, *args, **kwargs)

    try:
      xla.jaxpr_subcomp = jaxpr_subcomp_and_collect
      ans = g(3)
    finally:
      xla.jaxpr_subcomp = jaxpr_subcomp

    self.assertEqual(ans, (7, 3))
    self.assertLen(jaxprs, 2)
    outer_jaxpr, inner_jaxpr = jaxprs

    self.assertLen(outer_jaxpr.eqns, 1)
    self.assertEqual(outer_jaxpr.eqns[0].primitive.name, 'xla_call')
    subjaxpr_1 = outer_jaxpr.eqns[0].params["call_jaxpr"]
    self.assertEqual(str(subjaxpr_1), str(inner_jaxpr))
    self.assertLen(inner_jaxpr.eqns, 2)
    self.assertEqual(inner_jaxpr.eqns[0].primitive.name, 'mul')
    self.assertEqual(inner_jaxpr.eqns[1].primitive.name, 'add')

  def test_primitive_compilation_cache(self):
    with jtu.count_primitive_compiles() as count:
      lax.add(1, 2)
      lax.add(2, 3)
    self.assertEqual(count[0], 1)

  def test_arange_jit(self):
    # see https://github.com/google/jax/issues/553
    def fun(x):
      r = jnp.arange(x.shape[0])[x]
      return r

    jit(fun)(jnp.array([0, 1, 2], dtype=jnp.int32))  # doesn't crash

  def helper_save_tracer(self, x):
    self._saved_tracer = x
    return x

  def test_escaped_tracers_different_top_level_traces(self):
    api.jit(self.helper_save_tracer)(0.)
    with self.assertRaisesRegex(
        core.UnexpectedTracerError, "Encountered an unexpected tracer"):
      api.jit(lambda x: self._saved_tracer)(0.)

  def test_escaped_tracers_cant_lift_sublevels(self):
    api.jit(self.helper_save_tracer)(0.)
    with self.assertRaisesRegex(
        core.UnexpectedTracerError,
        re.compile(
          "Encountered an unexpected tracer",
          re.DOTALL)):
      api.jit(lambda x: x)(self._saved_tracer)

  def test_escaped_tracers_tracer_from_higher_level(self):
    api.grad(self.helper_save_tracer)(0.)
    with self.assertRaisesRegex(
        core.UnexpectedTracerError,
        re.compile(
          "Encountered an unexpected tracer.*Tracer from a higher level",
          re.DOTALL)):
      api.grad(lambda x: x)(self._saved_tracer)

  def test_escaped_tracers_incompatible_sublevel(self):
    def func1(x):
      api.jit(self.helper_save_tracer)(0.)
      # Use the tracer
      return x + self._saved_tracer
    with self.assertRaisesRegex(
        core.UnexpectedTracerError,
        re.compile("Encountered an unexpected tracer",
                   re.DOTALL)):
      api.jit(func1)(2.)

  def test_escaped_tracers_cant_lift(self):
    def func1(x):
      api.grad(self.helper_save_tracer)(0.)
      return x + self._saved_tracer
    with self.assertRaisesRegex(
        core.UnexpectedTracerError,
        re.compile("Encountered an unexpected tracer.*Can't lift",
                   re.DOTALL)):
      api.grad(func1)(2.)

  def test_escaped_tracers_not_among_input_tracers(self):
    def func1(x):
      api.grad(self.helper_save_tracer)(x)
      # Use the tracer
      return x + self._saved_tracer

    with self.assertRaisesRegex(
        core.UnexpectedTracerError,
        re.compile(
          "Encountered an unexpected tracer.*Tracer not among input tracers",
          re.DOTALL)):
      api.jit(func1)(2.)

  def test_escaped_tracer_omnistaging(self):
    if not config.omnistaging_enabled:
      raise unittest.SkipTest("test is omnistaging-specific")

    count = 1

    @jit
    def f():
      nonlocal count
      count = jnp.add(count, 1)
    f()  # leaked a tracer! but currently undetected

    def f(x, c):
      jnp.add(count, 1)
      return None, None

    @jit
    def g():
      lax.scan(f, None, None, length=2)

    with self.assertRaisesRegex(core.UnexpectedTracerError,
                                "tracer created on line"):
      g()

  def test_pmap_static_kwarg_error_message(self):
    # https://github.com/google/jax/issues/3007
    def f(a, b):
      return a + b

    g = jax.pmap(f, static_broadcasted_argnums=(1,))

    msg = (r"pmapped function has static_broadcasted_argnums=\(1,\) but was "
           r"called with only 1 positional argument. All static broadcasted "
           r"arguments must be passed positionally.")
    with self.assertRaisesRegex(ValueError, msg):
      g(jnp.ones((1, 1)), b=1)

  def test_vmap_unmapped_last(self):
    @partial(jax.vmap, out_axes=-1)
    def f(x):
      return np.zeros((2,))
    f(np.zeros((5,)))

  def test_xla_constant_dedup(self):
    y = np.array([7, 14], dtype=np.float32)
    def f(x):
      return x + y + y

    x = np.array([1, 2], dtype=np.float32)
    hlo_lines = jax.xla_computation(f)(x).as_hlo_text().split('\n')
    hlo_lines = set([s.strip() for s in hlo_lines])
    self.assertIn('constant.1 = f32[2]{0} constant({7, 14})', hlo_lines)
    self.assertNotIn('constant.2 = f32[2]{0} constant({7, 14})', hlo_lines)

  def test_omnistaging_flag(self):
    if FLAGS.jax_omnistaging:
      jaxpr = api.make_jaxpr(lambda: jnp.add(1, 1))()
      self.assertLen(jaxpr.jaxpr.eqns, 1)
    else:
      # omnistaging can be enabled programmatically without setting the flag,
      # but that shouldn't happen in tests
      jaxpr = api.make_jaxpr(lambda: jnp.add(1, 1))()
      self.assertLen(jaxpr.jaxpr.eqns, 0)

  def test_eval_context(self):
    @jit
    def f():
      with core.eval_context():
        assert jnp.add(1, 1) == 2

    f()  # doesn't crash

<<<<<<< HEAD
  def test_concrete_error_because_arg(self):
    if not config.omnistaging_enabled:
      raise unittest.SkipTest("test is omnistaging-specific")

    @jax.jit
    def f(x, y):
      if x > y:
        return x
      else:
        return y

    msg = r"at positions \[0, 1\]"
    with self.assertRaisesRegex(core.ConcretizationTypeError, msg):
      f(1, 2)

  def test_concrete_error_because_const(self):
    if not config.omnistaging_enabled:
      raise unittest.SkipTest("test is omnistaging-specific")

    @jax.jit
    def f():
      assert jnp.add(1, 1) > 0

    msg = "on these lines"
    with self.assertRaisesRegex(core.ConcretizationTypeError, msg):
      f()
=======
  def test_xla_computation_zeros_doesnt_device_put(self):
    if not config.omnistaging_enabled:
      raise unittest.SkipTest("test is omnistaging-specific")

    count = 0
    def device_put_and_count(*args, **kwargs):
      nonlocal count
      count += 1
      return orig_device_put(*args, **kwargs)
    orig_device_put, xla.device_put = xla.device_put, device_put_and_count
    try:
      api.xla_computation(lambda: jnp.zeros(3))()
    finally:
      xla.device_put = orig_device_put
    self.assertEqual(count, 0)
>>>>>>> 4d556837


class RematTest(jtu.JaxTestCase):

  def test_remat_basic(self):
    @api.remat
    def g(x):
      return lax.sin(lax.sin(x)), 3.

    def f(x):
      x, _ = g(x)
      return x

    ans = f(2.)
    expected = np.sin(np.sin(2.))
    self.assertAllClose(ans, expected, check_dtypes=False)

    ans, f_lin = api.linearize(f, 2.)
    expected = np.sin(np.sin(2.))
    self.assertAllClose(ans, expected, check_dtypes=False)

    ans = f_lin(3.)
    expected = np.cos(np.sin(2.)) * np.cos(2.) * 3.
    self.assertAllClose(ans, expected, check_dtypes=False)

    sin_calls = []
    cos_calls = []
    sin_impl = lax.sin_p.impl
    cos_impl = lax.cos_p.impl
    try:
      lax.sin_p.def_impl(lambda x: sin_calls.append(1) or sin_impl(x))
      lax.cos_p.def_impl(lambda x: cos_calls.append(1) or cos_impl(x))
      f_lin(3.)
    finally:
      lax.sin_p.def_impl(sin_impl)
      lax.cos_p.def_impl(cos_impl)
    self.assertEqual(len(sin_calls), 1)
    self.assertEqual(len(cos_calls), 2)

  def test_remat_freevars(self):
    def f1(x):
      y = 2 * jnp.sin(x)
      z = jnp.cos(x) * jnp.sin(y)
      return z

    def f2(x):
      y = 2 * jnp.sin(x)
      z = api.remat(lambda x: jnp.cos(x) * jnp.sin(y))(x)
      return z

    ans, f_lin = api.linearize(f2, 2.)
    expected, f_lin_expected = api.linearize(f1, 2.)
    self.assertAllClose(ans, expected, check_dtypes=False)

    ans = f_lin(3.)
    expected = f_lin_expected(3.)
    self.assertAllClose(ans, expected, check_dtypes=False)

  def test_remat_grad_python_control_flow(self):
    @partial(api.remat, concrete=True)
    def g(x):
      if x > 0:
        return lax.sin(x), 3.
      else:
        return lax.cos(x), 4.

    def f(x):
      x, _ = g(x)
      return x

    ans = f(2.)
    expected = np.sin(2.)
    self.assertAllClose(ans, expected, check_dtypes=False)

    ans = api.grad(f)(2.)
    expected = np.cos(2.)
    self.assertAllClose(ans, expected, check_dtypes=False)

  def test_remat_jit(self):
    @api.remat
    def g(x):
      return lax.sin(lax.sin(x))

    def f_(x):
      return g(x)
    f = api.jit(f_)

    ans = f(2.)
    expected = np.sin(np.sin(2.))
    self.assertAllClose(ans, expected, check_dtypes=False)

    ans = api.grad(f)(2.)
    expected = np.cos(np.sin(2.)) * np.cos(2.)
    self.assertAllClose(ans, expected, check_dtypes=False)

    ans = api.jit(api.grad(f_))(2.)
    expected = np.cos(np.sin(2.)) * np.cos(2.)
    self.assertAllClose(ans, expected, check_dtypes=False)

  def test_remat_vmap(self):
    @api.remat
    def g(x):
      return lax.sin(lax.sin(x))

    x = np.arange(3.)

    ans = api.vmap(g)(x)
    expected = np.sin(np.sin(x))
    self.assertAllClose(ans, expected, check_dtypes=False)

    ans = api.jacfwd(g)(x)
    expected = np.diag(np.cos(np.sin(x)) * np.cos(x))
    self.assertAllClose(ans, expected, check_dtypes=False)

    ans = api.jacrev(g)(x)
    expected = np.diag(np.cos(np.sin(x)) * np.cos(x))
    self.assertAllClose(ans, expected, check_dtypes=False)

  def test_remat_higher_order_autodiff(self):
    def f(x):
      return lax.cos(lax.sin(x))
    g = api.remat(f)

    ans = api.grad(api.grad(g))(3.)
    expected = api.grad(api.grad(f))(3.)
    self.assertAllClose(ans, expected, check_dtypes=False)

  def test_remat_scan(self):
    to_scan = lambda c, x: (jnp.sin(c), None)

    def f_noremat(x):
      y, _ = lax.scan(to_scan, x, np.arange(3.))
      return y

    def f_yesremat(x):
      y, _ = lax.scan(api.remat(to_scan), x, np.arange(3.))
      return y

    ans = f_yesremat(4.)
    expected = f_noremat(4.)
    self.assertAllClose(ans, expected, check_dtypes=False)

    ans = api.grad(f_yesremat)(4.)
    expected = api.grad(f_noremat)(4.)
    self.assertAllClose(ans, expected, check_dtypes=False)

    jaxpr = api.make_jaxpr(api.linearize(f_yesremat, 4.)[1])(1.)
    scan_eqn, = jaxpr.jaxpr.eqns
    self.assertIn(' cos ', str(scan_eqn.params['jaxpr']))

    jaxpr = api.make_jaxpr(api.vjp(f_yesremat, 4.)[1])(1.)
    scan_eqn, = jaxpr.jaxpr.eqns
    self.assertIn(' cos ', str(scan_eqn.params['jaxpr']))

  def test_remat_no_redundant_flops(self):
    # see https://github.com/google/jax/pull/1749#issuecomment-558267584

    @api.jit
    def g(x):
      return f(2., x)

    @api.remat
    def f(x, y):
      return jnp.sin(x) * y

    # We swap out sin_p's impl rule to count how many times it's invoked
    called = []
    sin_impl = lax.sin_p.impl
    try:
      lax.sin_p.def_impl(lambda x: called.append(1) or sin_impl(x))
      api.grad(g)(3.)
    finally:
      lax.sin_p.def_impl(sin_impl)
    num_calls = len(called)
    self.assertLessEqual(num_calls, 1)

  def test_remat_binomial_checkpointing(self):
    def binom_checkpoint(funs):
      if len(funs) == 1:
        return funs[0]
      else:
        f1 = binom_checkpoint(funs[:len(funs)//2])
        f2 = binom_checkpoint(funs[len(funs)//2:])
        return api.remat(lambda x: f1(f2(x)))

    f1 = binom_checkpoint([jnp.sin, jnp.sin, jnp.sin, jnp.sin])
    f2 = lambda x: jnp.sin(jnp.sin(jnp.sin(jnp.sin(x))))
    x = 4.
    self.assertAllClose(f1(x), f2(x), check_dtypes=False)
    self.assertAllClose(api.grad(f1)(x), api.grad(f2)(x), check_dtypes=False)

  def test_remat_symbolic_zeros(self):
    # code from https://github.com/google/jax/issues/1907

    key = jax.random.PRNGKey(0)
    key, split = jax.random.split(key)
    n = 5

    def func(D0):
      def shift(R, dR, **unused_kwargs):
        return R + dR

      def apply_fn(R):
        return D0 * R

      Rinit = jax.random.uniform(split, (n,3), minval=0.0, maxval=5.0,
                                 dtype=jnp.float32)

      def move(R,i):
        F = apply_fn(R)
        return shift(R, 0.001 * F), jnp.array([0.])

      move = api.remat(move)
      R, temp = lax.scan(move, Rinit, jnp.arange(2))
      return R[0, 0]

    api.grad(func)(5.0)  # doesn't crash

  def test_remat_jit2(self):
    @api.jit
    def f(x):
      y = 2 * x

      @api.remat
      def g():
        return y

      return g()

    self.assertAllClose(f(3), 6, check_dtypes=False)

  def test_remat_nontrivial_env(self):
    # simplified from https://github.com/google/jax/issues/2030

    @api.remat
    def foo(state, dt=0.5, c=1):
      u, u_t = state
      u_tt = c**2 * u
      u_t = u_t + u_tt * dt
      return (u, u_t)

    @partial(api.jit, static_argnums=(1,))
    def _multi_step(state, count, dt, c):
      f = lambda s, _: (foo(s, dt, c), _)
      return lax.scan(f, state, None, count)

    def multi_step(state, count, dt=1/jnp.sqrt(2), c=1):
      return _multi_step(state, count, dt, c)

    def loss(u0, target, steps, dt=1/jnp.sqrt(2), c=1):
      init = (u0, jnp.zeros_like(u0))
      (uf, _), _ = multi_step(init, steps, dt, c)
      return ((uf - target) ** 2).mean()

    target = jnp.zeros((128, 128))
    u0 = jnp.ones_like(target)
    loss(u0, target, 10)  # doesn't crash

  def test_remat_jit3(self):
    # https://github.com/google/jax/issues/2180
    def f(w, x):
      a = jnp.dot(x, w)
      b = jnp.einsum("btd,bTd->btT", a, a)
      c = jnp.einsum("btT,btd->btd", b, a)
      return jnp.sum(c)

    w = jnp.ones([1, 1])
    x = jnp.ones([1, 1, 1])
    f = api.remat(f)
    api.grad(f)(w, x)  # doesn't crash

    @api.jit
    def mul(a, b):
      return a * b

    def f(w, x):
      a = mul(w, x)
      b = mul(a, a)
      return b

    w = 1.
    x = 1.
    f = api.remat(f)
    api.grad(f)(w, x)  # doesn't crash

  def test_remat_scan2(self):
    # https://github.com/google/jax/issues/1963

    def scan_bug(x0):
      f = lambda x, _: (x + 1, None)
      def scanned_f(x, _):
        return lax.scan(f, x, xs=None, length=1)[0], None
      x, _ = jax.remat(scanned_f)(x0, None)
      return x

    jax.grad(scan_bug)(1.0)  # doesn't crash

  def test_remat_jit_static_argnum(self):
    # https://github.com/google/jax/issues/2833
    if config.omnistaging_enabled:
      raise unittest.SkipTest("test only works without omnistaging")  # see next test

    def f(a_bool, y):
      if a_bool:
        return y + 1
      else:
        return y

    api.jit(api.remat(f, concrete=True), static_argnums=0)(True, 1)  # no crash


  def test_remat_jit_static_argnum_omnistaging(self):
    # https://github.com/google/jax/issues/2833
    if not config.omnistaging_enabled:
      raise unittest.SkipTest("test only works with omnistaging")  # see previous test

    def named_call(f):
      def named_f(*args):
        f_ = lu.wrap_init(lambda: (f(*args),))
        out, = core.call_p.bind(f_)
        return out
      return named_f

    def f(a_bool, y):
      if a_bool:
        return y + 1
      else:
        return y

    api.jit(named_call(f), static_argnums=0)(True, 1)  # no crash

  def test_remat_eval_counter(self):
    # https://github.com/google/jax/issues/2737
    add_one_p = Primitive('add_one')
    add_one = add_one_p.bind

    num_evals = 0

    @contextmanager
    def assertEvals(n):
      start = num_evals
      yield
      assert num_evals - start == n

    def add_one_impl(x):
      nonlocal num_evals
      num_evals += 1
      return x + 1
    add_one_p.def_impl(add_one_impl)

    def add_one_jvp(pin, tin):
      pout = add_one(pin[0])
      return pout, pout * tin[0]
    ad.primitive_jvps[add_one_p] = add_one_jvp

    add_one_p.def_abstract_eval(lambda x: x)

    v = np.zeros((1,))

    f = jax.remat(add_one)
    g = jax.remat(lambda x: add_one(f(x)))

    # 2 calls needed to evaluate g
    with assertEvals(2):
      _, vjp = jax.vjp(g, v)
    # 2 calls made while transposing g, 1 call made while transposing f
    with assertEvals(3):
      vjp(v)

    @jax.util.curry
    def call(f, *args):
      return jax.core.call(
          jax.linear_util.wrap_init(lambda *args: [f(*args)]),
          *args, name='foo')[0]

    f = call(add_one)
    g = jax.remat(lambda x: add_one(f(x)))

    # 2 calls needed to evaluate g
    with assertEvals(2):
      _, vjp = jax.vjp(g, v)
    # 2 calls made while transposing g, no reevaluation for transposition of f
    with assertEvals(2):
      vjp(v)


class JaxprTest(jtu.JaxTestCase):

  def test_scalar_literals(self):
    jaxpr = api.make_jaxpr(lambda x: x + 2)(42)
    self.assertLen(jaxpr.jaxpr.constvars, 0)

  def test_const(self):
    def fun(x):
      return (x, 1., np.zeros(1))

    if config.omnistaging_enabled:
      expected = """
      { lambda a ; b.
      let
      in (b, 1.0, a) }
      """
    else:
      expected = """
      { lambda b ; a.
      let
      in (a, 1.0, b) }
      """

    jaxpr = api.make_jaxpr(fun)(0.)
    self.assertMultiLineStrippedEqual(expected, str(jaxpr))

  def test_cond(self):
    def f(x):
      return lax.cond(x >= 0.,
                      x + 1.,
                      lambda xt: xt + x,
                      x + 2.,
                      lambda xf: xf - x)
    if config.omnistaging_enabled:
      expected = """
      { lambda  ; a.
        let b = ge a 0.0
            c = add a 1.0
            d = add a 2.0
            e = convert_element_type[ new_dtype=int32
                                      old_dtype=bool ] b
            f = cond[ branches=( { lambda  ; e_ a b c.
                                   let d = sub c a
                                   in (d,) }
                                 { lambda  ; a f_ b c.
                                   let d = add b a
                                   in (d,) } )
                      linear=(False, False, False, False) ] e a a c d
      in (f,) }
      """
    else:
      expected = """
      { lambda  ; a.
        let b = ge a 0.0
            c = convert_element_type[ new_dtype=int32
                                      old_dtype=bool ] b
            d = add a 1.0
            e = add a 2.0
            f = cond[ branches=( { lambda  ; e_ c a b.
                                   let d = sub b c
                                   in (d,) }
                                 { lambda  ; c f_ a b.
                                   let d = add a c
                                   in (d,) } )
                      linear=(False, False, False, False) ] c a a d e
        in (f,) }
        """
    jaxpr = api.make_jaxpr(f)(3.)
    self.assertMultiLineStrippedEqual(expected, str(jaxpr))

  def test_make_jaxpr_static_argnums(self):
    def f(x, y):
      return x + y

    jaxpr = api.make_jaxpr(f, static_argnums=(1,))(2, 3)
    self.assertIn('3', str(jaxpr))

  def test_make_jaxpr_return_shape(self):
    _, shape_tree = api.make_jaxpr(lambda x: (x + 1, jnp.zeros(2, jnp.float32)),
                                   return_shape=True)(np.int32(1))
    expected = (api.ShapeDtypeStruct(shape=(), dtype=jnp.int32),
                api.ShapeDtypeStruct(shape=(2,), dtype=jnp.float32))
    self.assertEqual(shape_tree, expected)


class LazyTest(jtu.JaxTestCase):

  @contextmanager
  def count_compiles(self):

    make_computation_builder = xb.make_computation_builder
    count = [0]

    def make_computation_builder_and_count(*args, **kwargs):
      count[0] += 1
      return make_computation_builder(*args, **kwargs)

    xb.make_computation_builder = make_computation_builder_and_count
    try:
      yield count
    finally:
      xb.make_computation_builder = make_computation_builder

  @jtu.skip_on_devices("tpu")
  def test_lazy_jit_closed_over_values(self):
    if not core.skip_checks:
      raise unittest.SkipTest("oom test skipped when core.skip_checks is False")

    y = jnp.arange(int(1e12))  # will likely oom if materialized
    ans = jit(lambda x: (x + y)[1])(1)
    self.assertEqual(ans, 2)

  def test_jit_forces_arguments(self):

    @api.jit
    def f(x):
      assert python_should_be_executing
      return jnp.sum(x)

    x = jnp.arange(10, dtype=jnp.int32)
    assert xla.is_device_constant(x)  # lazy iota

    python_should_be_executing = True
    _ = f(x)

    python_should_be_executing = False  # should not recompile
    x = np.arange(10, dtype=np.int32)
    _ = f(x)

  @parameterized.parameters(jtu.cases_from_list(range(10000)))
  def test_random_lazy_program(self, seed):

    def random_array(rng):
      kind = rng.choice(['arr', 'iota', 'eye', 'tri'])
      if kind == 'arr':
        dtype = [np.float32, np.int32][rng.choice(2)]
        dim = rng.randint(4)
        shape = rng.randint(4, size=dim)
        np_x = np.asarray(rng.randn(*shape), dtype=dtype)
        jax_x = jnp.array(np_x, dtype=dtype)
      elif kind == 'iota':
        dtype = [np.float32, np.int32][rng.choice(2)]
        size = rng.randint(5)
        np_x = np.arange(size, dtype=dtype)
        jax_x = lax.iota(dtype, size)
      elif kind == 'eye':
        dtype = [np.float32, np.int32][rng.choice(2)]
        N = rng.randint(2, 5)
        M = None if rng.rand() < 0.5 else rng.randint(2, 5)
        k = rng.choice([-1, 0, 1])
        np_x = np.eye(N, M, k, dtype=dtype)
        jax_x = jnp.eye(N, M, k, dtype=dtype)
      elif kind == 'tri':
        dtype = [np.float32, np.int32][rng.choice(2)]
        N = rng.randint(2, 5)
        M = None if rng.rand() < 0.5 else rng.randint(2, 5)
        k = rng.choice([-1, 0, 1])
        np_x = np.tri(N, M, k, dtype=dtype)
        jax_x = jnp.tri(N, M, k, dtype=dtype)
      else:
        assert False
      assert type(np_x) is np.ndarray and type(jax_x) is xla.DeviceArray
      return np_x, jax_x

    def random_op(rng, shape):
      kind = rng.choice(['transpose', 'broadcast', 'reshape'])
      if kind == 'transpose':
        perm = tuple(rng.permutation(len(shape)))
        return Op(partial(np.transpose, axes=perm),
                  partial(lax.transpose, permutation=perm))
      elif kind == 'broadcast':
        n = rng.randint(1, 3)
        new_sizes = rng.randint(1, 4, size=n)
        new_ndim  = n + len(shape)
        bcast_dims = tuple(sorted(rng.permutation(new_ndim)[:len(shape)]))
        shape_iter = iter(shape)
        new_sizes = iter(rng.randint(1, 4, size=n))
        new_shape = [next(shape_iter) if i in  bcast_dims else next(new_sizes)
                    for i in range(new_ndim)]
        return Op(partial(lax_reference.broadcast_in_dim, shape=new_shape,
                          broadcast_dimensions=bcast_dims),
                  partial(lax.broadcast_in_dim, shape=new_shape,
                          broadcast_dimensions=bcast_dims))
      elif kind == 'reshape':
        new_shape = list(shape)
        for _ in range(rng.randint(1, 3)):
          loc = len(new_shape) and rng.randint(len(new_shape))
          new_shape.insert(loc, 1)
        new_shape = tuple(new_shape)
        return Op(partial(np.reshape, newshape=new_shape),
                  partial(lax.reshape, new_sizes=new_shape))
      else:
        assert False
    Op = collections.namedtuple('Op', ['np_fn', 'jax_fn'])

    rng = np.random.RandomState(seed)
    np_x, jax_x = _, orig_x = random_array(rng)
    ops = []
    with jtu.count_primitive_compiles() as count:
      for _ in range(rng.randint(5)):
        op = random_op(rng, np.shape(np_x))
        np_x = op.np_fn(np_x)
        jax_x = op.jax_fn(jax_x)
        ops.append(op)
    self.assertEqual(count[0], 0)

    kind = rng.choice(['closure', 'npy_value', 'force', 'add'])
    if kind == 'closure':
      result = api.jit(lambda x: x + jax_x)(0)
      self.assertAllClose(np_x, result, check_dtypes=False)
    elif kind == 'npy_value':
      self.assertAllClose(np_x, jax_x, check_dtypes=False)
    elif kind == 'force':
      result = xla._force(jax_x)
      self.assertAllClose(np_x, result, check_dtypes=False)
    elif kind == 'add':
      result = jax_x + np.zeros(jax_x.shape, dtype=jax_x.dtype)
      self.assertAllClose(np_x, result, check_dtypes=False)
    else:
      assert False

    @jit
    def apply_ops(x):
      for op in ops:
        x = op.jax_fn(x)
      return x

    jit_result = apply_ops(orig_x)
    self.assertAllClose(jit_result, np_x, check_dtypes=False)

    @jit
    def apply_ops_closure():
      x = orig_x
      for op in ops:
        x = op.jax_fn(x)
      return x

    jit_result = apply_ops_closure()
    self.assertAllClose(jit_result, np_x, check_dtypes=False)

  def test_constant_forcing_computations_cached(self):
    # from https://github.com/google/jax/issues/1909
    xla._lazy_force_computation.cache_clear()  # clear force compile cache
    big_lazy_x = np.ones((api.device_count(), 100))
    f = api.pmap(lambda x: 2 * x)
    _ = f(big_lazy_x)

    with self.count_compiles() as count:
      _ = f(big_lazy_x)
    self.assertEqual(count[0], 0)

  def test_zeros_ones_compilation(self):
    w = jnp.ones(3) + jnp.ones(3)  # ensure + has a cache entry
    w.block_until_ready()

    xla._lazy_force_computation.cache_clear()  # clear force compile cache

    with self.count_compiles() as count:
      x = jnp.ones(3) + jnp.zeros(3)
      y = jnp.ones(3) + jnp.ones(3)

    self.assertEqual(1, count[0])
    self.assertAllClose(x, np.ones(3), check_dtypes=False)
    self.assertAllClose(y, np.ones(3) + np.ones(3), check_dtypes=False)

class CustomJVPTest(jtu.JaxTestCase):

  def test_basic(self):
    @api.custom_jvp
    def f(x):
      return jnp.sin(x)
    def f_jvp(primals, tangents):
      x, = primals
      g, = tangents
      return f(x), 2 * jnp.cos(x) * g
    f.defjvp(f_jvp)

    x = 3.
    self.assertAllClose(f(x), jnp.sin(x))
    self.assertAllClose(api.jvp(f, (x,), (1.,)),
                        (jnp.sin(x), 2 * jnp.cos(x)))
    self.assertAllClose(api.grad(f)(x), 2 * jnp.cos(x))

  def test_invariance(self):
    @api.custom_jvp
    def f(x):
      return jnp.cos(2 * x) / 2.
    def f_jvp(primals, tangents):
      x, = primals
      g, = tangents
      return (f(x), 3 * g)
    f.defjvp(f_jvp)
    def f2(x):
      y, _ = api.jvp(f, (x,), (x,))
      return y
    def f3(x):
      y, _ = api.jvp(f2, (x,), (x,))
      return y
    x = 1.
    self.assertAllClose(api.jvp(f, (x,), (x,)),
                        api.jvp(f2, (x,), (x,)),
                        check_dtypes=False)
    self.assertAllClose(api.jvp(f, (x,), (x,)),
                        api.jvp(f3, (x,), (x,)),
                        check_dtypes=False)

  def test_python_control_flow(self):
    @api.custom_jvp
    def f(x):
      if x > 0:
        return jnp.sin(x)
      else:
        return jnp.cos(x)
    def f_jvp(primals, tangents):
      x, = primals
      g, = tangents
      if x > 0:
        return f(x), 2 * g
      else:
        return f(x), 3 * g
    f.defjvp(f_jvp)
    x = 2.
    self.assertAllClose(f(x), jnp.sin(x))
    self.assertAllClose(f(-x), jnp.cos(-x))
    self.assertAllClose(api.jvp(f, (x,), (1.,)),
                        (jnp.sin(x), 2.),
                        check_dtypes=False)
    self.assertAllClose(api.jvp(f, (-x,), (1.,)),
                        (jnp.cos(-x), 3.),
                        check_dtypes=False)
    self.assertAllClose(api.grad(f)(x), 2., check_dtypes=False)
    self.assertAllClose(api.grad(f)(-x), 3., check_dtypes=False)

  def test_vmap(self):
    @api.custom_jvp
    def f(x):
      assert jnp.ndim(x) == 0
      return jnp.sin(x)
    def f_jvp(primals, tangents):
      x, = primals
      g, = tangents
      assert jnp.ndim(x) == jnp.ndim(g) == 0
      return f(x), 2 * jnp.cos(x) * g
    f.defjvp(f_jvp)

    x = jnp.arange(3.)
    xx = jnp.arange(6.).reshape(2, 3)

    # vmap of f
    self.assertAllClose(api.vmap(f)(x), jnp.sin(x))
    self.assertAllClose(api.vmap(api.vmap(f))(xx), jnp.sin(xx))

    # vmap of jvp of f
    self.assertAllClose(api.vmap(lambda x: api.jvp(f, (x,), (x,)))(x),
                        (jnp.sin(x), 2 * jnp.cos(x) * x))
    self.assertAllClose(api.vmap(api.vmap(lambda x: api.jvp(f, (x,), (x,))))(xx),
                        (jnp.sin(xx), 2 * jnp.cos(xx) * xx))

    # jvp of vmap of f
    self.assertAllClose(api.jvp(api.vmap(f), (x,), (x,)),
                        (jnp.sin(x), 2 * jnp.cos(x) * x))
    self.assertAllClose(api.jvp(api.vmap(api.vmap(f)), (xx,), (xx,)),
                        (jnp.sin(xx), 2 * jnp.cos(xx) * xx))

    # vmap of jvp of vmap of f
    self.assertAllClose(api.vmap(lambda x: api.jvp(api.vmap(f), (x,), (x,)))(xx),
                        (jnp.sin(xx), 2 * jnp.cos(xx) * xx))

  def test_jit(self):
    @api.custom_jvp
    def f(x):
      return jnp.sin(x)
    def f_jvp(primals, tangents):
      x, = primals
      g, = tangents
      return f(x), 2 * jnp.cos(x) * g
    f.defjvp(f_jvp)

    x = 3.

    # jit
    self.assertAllClose(api.jit(f)(x), jnp.sin(x))
    self.assertAllClose(api.jit(api.jit(f))(x), jnp.sin(x))

    # jit of jvp
    self.assertAllClose(api.jit(lambda x: api.jvp(f, (x,), (x,)))(x),
                        (jnp.sin(x), 2 * jnp.cos(x) * x),
                        check_dtypes=False)

    # jvp of jit
    self.assertAllClose(api.jvp(api.jit(f), (x,), (x,)),
                        (jnp.sin(x), 2 * jnp.cos(x) * x),
                        check_dtypes=False)

  def test_pytrees(self):
    @api.custom_jvp
    def f(x):
      return {'b': jnp.sin(x['a'])}
    def f_jvp(primals, tangents):
      x, = primals
      g, = tangents
      return f(x), {'b': 2 * jnp.cos(x['a']) * g['a']}
    f.defjvp(f_jvp)
    x = {'a': 3.}
    self.assertAllClose(f(x)['b'], jnp.sin(x['a']))
    self.assertAllClose(api.jvp(f, (x,), (x,)),
                        ({'b': jnp.sin(x['a'])},
                         {'b': 2 * jnp.cos(x['a']) * x['a']}),
                        check_dtypes=False)

  def test_kwargs(self):
    # from https://github.com/google/jax/issues/1938
    @api.custom_jvp
    def my_fun(x, y, c=1.):
      return c * (x + y)
    def my_jvp(primals, tangents):
      x, y, c = primals
      t_x, t_y, t_c = tangents
      return my_fun(x, y, c), t_c
    my_fun.defjvp(my_jvp)
    f = lambda x, y: jnp.square(my_fun(x, y, c=2.)).sum()
    f(10., 5.)  # doesn't crash
    api.jvp(f, (10., 5.), (1., 1.))  # doesn't crash

  def test_initial_style(self):
    @api.custom_jvp
    def f(x):
      return 3 * x
    def f_jvp(primals, tangents):
      x, = primals
      g, = tangents
      return f(x), 2 * g
    f.defjvp(f_jvp)

    def foo(x):
      out, _  = lax.scan(lambda c, _: (f(c), None), x, None, length=1)
      return out

    ans = api.grad(foo)(3.)
    expected = 2.
    self.assertAllClose(ans, expected, check_dtypes=False)

    ans = api.grad(api.grad(foo))(3.)
    expected = 0.
    self.assertAllClose(ans, expected, check_dtypes=False)

  def test_initial_style_vmap(self):
    @api.custom_jvp
    def f(x):
      assert jnp.ndim(x) == 0
      return 3 * x
    def f_jvp(primals, tangents):
      x, = primals
      g, = tangents
      return f(x), 2 * g
    f.defjvp(f_jvp)

    def foo(x):
      out, _  = lax.scan(lambda c, _: (f(c), None), x, None, length=1)
      return out

    ans = api.vmap(foo)(jnp.ones(3))
    expected = 3. * jnp.ones(3)
    self.assertAllClose(ans, expected, check_dtypes=False)

    ans = api.grad(lambda x: api.vmap(foo)(x).sum())(jnp.ones(3))
    expected = 2. * jnp.ones(3)
    self.assertAllClose(ans, expected, check_dtypes=False)

  def test_closed_over_tracers_error_message(self):
    def f(x):
      @api.custom_jvp
      def g(y):
        return x + y
      def g_jvp(primals, tangents):
        return g(x), 2 * primals[0]
      g.defjvp(g_jvp)
      return g(1.)

    self.assertRaises(
        core.UnexpectedTracerError, lambda: api.jvp(f, (3.,), (1.,)))
    self.assertRaises(
        core.UnexpectedTracerError, lambda: api.grad(f)(3.))

  def test_nondiff_arg(self):
    @partial(api.custom_jvp, nondiff_argnums=(0,))
    def app(f, x):
      return f(x)
    def app_jvp(f, primals, tangents):
      (x,), (t,) = primals, tangents
      return app(f, x), 3 * t
    app.defjvp(app_jvp)

    ans = app(lambda x: 2 * x, 1)
    expected = 2
    self.assertAllClose(ans, expected, check_dtypes=False)

    ans = api.jvp(lambda x: app(lambda y: 2 * y, x), (1.,), (1.,))
    expected = (2., 3.)
    self.assertAllClose(ans, expected, check_dtypes=False)

  def test_nondiff_arg_jit_tracer(self):
    @partial(api.custom_jvp, nondiff_argnums=(0,))
    def f(x, y):
      return x * y
    def f_jvp(x, primals, tangents):
      (y,), (t_y,) = primals, tangents
      return f(x, y), 5 * t_y
    f.defjvp(f_jvp)

    @jit
    def g(x, y):
      return f(x, y)

    ans = api.jvp(lambda y: g(2., y), (3.,), (1.,))
    expected = (6., 5.)
    self.assertAllClose(ans, expected, check_dtypes=False)

  def test_vmap_axes(self):
    raise unittest.SkipTest("TODO")  # TODO(mattjj): write test

  def test_pmap(self):
    raise unittest.SkipTest("TODO")  # TODO(mattjj): write test

  def test_missing_jvp_rule_error_message(self):
    @api.custom_jvp
    def foo(x):
      return x ** 2

    self.assertRaisesRegex(
        AttributeError,
        r"No JVP defined for custom_jvp function foo using defjvp.",
        lambda: foo(2))
    self.assertRaisesRegex(
        AttributeError,
        r"No JVP defined for custom_jvp function foo using defjvp.",
        lambda: api.jvp(foo, (2.,), (1.,)))
    self.assertRaisesRegex(
        AttributeError,
        r"No JVP defined for custom_jvp function foo using defjvp.",
        lambda: api.grad(foo)(2.))

  def test_jvp_rule_inconsistent_pytree_structures_error_message(self):
    @api.custom_jvp
    def f(x):
      return (x**2,)

    @f.defjvp
    def foo_jvp(primals, tangents):
      x, = primals
      t, = tangents
      return f(x), [2 * x * t, x]

    f(2.)  # doesn't crash
    self.assertRaisesRegex(
        TypeError,
        re.escape(
            "Custom JVP rule must produce primal and tangent outputs "
            "with equal container (pytree) structures, but got "
            "{} and {} respectively.".format(
                tree_util.tree_structure((1,)),
                tree_util.tree_structure([1, 2]))
        ),
        lambda: api.jvp(f, (2.,), (1.,)))

  def test_primal_tangent_aval_disagreement_error_message(self):
    @api.custom_jvp
    def f(x):
      return x ** 2

    @f.defjvp
    def foo_jvp(primals, tangents):
      x, = primals
      t, = tangents
      return f(x), jnp.reshape(t, (1,))

    f(2.)  # doesn't crash
    self.assertRaisesRegex(
        TypeError,
        re.escape(
            "Custom JVP rule must produce primal and tangent outputs "
            "with equal shapes and dtypes, but got float32[] and float32[1] "
            "respectively."),
        lambda: api.jvp(f, (jnp.float32(2.),), (jnp.float32(1.),)))

  def test_jvp_rule_doesnt_return_pair_error_message(self):
    # https://github.com/google/jax/issues/2516

    @api.custom_jvp
    def f(x):
      return x ** 2

    @f.defjvp
    def foo_jvp(primals, tangents):
      x, = primals
      t, = tangents
      return t

    f(2.)  # doesn't crash
    self.assertRaisesRegex(
        TypeError,
        re.escape(
            "Custom JVP rule must produce a pair (list or tuple of length two) "
            "representing primal and tangent outputs, got 1.0"),
        lambda: api.jvp(f, (2.,), (1.,)))

  def test_multiple_rule_invocations(self):
    @jax.custom_jvp
    def expit(x):
      return 1 / (1 + lax.exp(-x))

    @expit.defjvp
    def _expit_jvp(primals, tangents):
      (x,), (t,) = primals, tangents
      ans = expit(x)
      t_out = t * ans * (1 - ans)
      return ans, t_out

    def scanned_fun(c, _):
      return [expit(c[0])] + [c[i-1] + c[i] for i in range(1, len(c))], None

    def foo(x):
      c, _ = lax.scan(scanned_fun, [x, 0., 0., 0., 0.], None, length=10)
      return c[-1]

    # just make sure these don't crash
    foo(3.)
    grad(foo)(3.)
    grad(lambda x: jax.vmap(foo)(x).sum())(jnp.arange(3.))

  def test_hard_stuff(self):
    arr = jnp.ones((5, 2, 2))
    api.jit(jax.vmap(jnp.linalg.det))(arr)  # doesn't crash

  def test_hard_stuff2(self):
    @jax.custom_jvp
    def f(x):
      return lax.tie_in(x, np.zeros(x.shape, x.dtype))

    @f.defjvp
    def f_jvp(primals, tangents):
      x, = primals
      t, = tangents
      return f(x), t

    # don't crash
    jax.jit(jax.vmap(f))(jnp.arange(3.))
    jax.jit(jax.vmap(jax.grad(f)))(jnp.arange(3.))
    jax.jit(jax.grad(lambda x: jax.vmap(f)(x).sum()))(jnp.arange(3.))
    jax.grad(lambda x: jax.vmap(f)(x).sum())(jnp.arange(3.))
    jax.jvp(jax.vmap(f), (jnp.arange(3.),), (jnp.ones(3),))

  def test_hard_stuff3(self):
    @jax.custom_jvp
    def relu(x):
      return jnp.maximum(x, 0)

    @relu.defjvp
    def _relu_jvp(primals, tangents):
      x, = primals
      t, = tangents
      return relu(x), lax.select(x > 0, t, lax.full_like(t, 0))

    def scanned_fun(c, _):
      return [relu(c[0])] + [c[i-1] + c[i] for i in range(1, len(c))], None

    def f(x):
      c, _ = lax.scan(scanned_fun, [x, 0., 0., 0., 0.], None, length=10)
      return c[-1]

    # don't crash
    jax.jit(jax.vmap(f))(jnp.arange(3.))
    jax.jit(jax.vmap(jax.grad(f)))(jnp.arange(3.))
    jax.jit(jax.grad(lambda x: jax.vmap(f)(x).sum()))(jnp.arange(3.))
    jax.grad(lambda x: jax.vmap(f)(x).sum())(jnp.arange(3.))
    jax.jvp(jax.jit(jax.vmap(f)), (jnp.arange(3.),), (jnp.ones(3),))

  def test_eval_shape(self):
    @jax.custom_jvp
    def expit(x):
      return 1 / (1 + lax.exp(-x))

    @expit.defjvp
    def _expit_jvp(primals, tangents):
      (x,), (t,) = primals, tangents
      ans = expit(x)
      t_out = t * ans * (1 - ans)
      return ans, t_out

    # don't crash
    api.eval_shape(expit, jnp.ones((2, 3)))
    api.eval_shape(api.grad(lambda x: expit(x).sum()), jnp.ones((2, 3)))

  def test_jaxpr_zeros(self):
    # from https://github.com/google/jax/issues/2657
    @api.custom_jvp
    def f(A, b):
      return A @ b

    def f_jvp(primals, tangents):
      A, b = primals
      dA, db = tangents
      z = f(A, b)
      dz = A @ db + dA @ b
      return z, dz

    f.defjvp(f_jvp)

    def experiment(theta):
      def step(q, _):
        z = f(jnp.eye(3), jnp.ones(3) * theta)
        q += z[0]
        return q, q

      q = 0.
      q, _ = lax.scan(step, q, None, 4)
      return q

    grad(experiment)(1.)  # doesn't crash

  def test_linear_in_scan(self):
    @api.custom_jvp
    def f(x):
      return -x

    @f.defjvp
    def f_jvp(primals, tangents):
      x, = primals
      x_dot, = tangents
      return f(x), f(x_dot)

    def foo(x):
      out, _  = lax.scan(lambda c, _: (f(c), None), x, None, length=1)
      return out

    ans = api.grad(foo)(3.)
    expected = -1.
    self.assertAllClose(ans, expected, check_dtypes=False)

  def test_custom_jvps_first_rule_is_none(self):
    # https://github.com/google/jax/issues/3389
    @api.custom_jvp
    def f(x, y):
      return x ** 2 * y

    f.defjvps(None, lambda x_dot, primal_out, x, y: 2 * x * y * x_dot)
    ans = grad(f, 1)(2., 3.)  # doesn't crash
    expected = 12.
    self.assertAllClose(ans, expected, check_dtypes=False)

  def test_concurrent_initial_style(self):
    # https://github.com/google/jax/issues/3843
    def unroll(param, sequence):
      def scan_f(prev_state, inputs):
        return prev_state, jax.nn.sigmoid(param * inputs)
      return jnp.sum(jax.lax.scan(scan_f, None, sequence)[1])

    def run():
      return jax.grad(unroll)(jnp.array(1.0), jnp.array([1.0]))

    expected = run()

    # we just don't want this to crash
    n_workers = 2
    with concurrent.futures.ThreadPoolExecutor(max_workers=n_workers) as e:
      futures = []
      for _ in range(n_workers):
        futures.append(e.submit(run))
      results = [f.result() for f in futures]
    for ans in results:
      self.assertAllClose(ans, expected)


class CustomVJPTest(jtu.JaxTestCase):

  def test_basic(self):
    @api.custom_vjp
    def f(x):
      return jnp.sin(x)
    def f_fwd(x):
      return f(x), jnp.cos(x)
    def f_rev(cos_x, g):
      return (2 * cos_x * g,)
    f.defvjp(f_fwd, f_rev)

    x = 3.
    self.assertAllClose(f(x), jnp.sin(x))
    self.assertAllClose(api.grad(f)(x), 2 * jnp.cos(x))
    self.assertAllClose(api.value_and_grad(f)(x),
                        (jnp.sin(x), 2 * jnp.cos(x)))

  def test_invariance(self):
    @api.custom_vjp
    def f(x):
      return jnp.cos(2 * x) / 2.
    def f_fwd(x):
      return (f(x), x)
    def f_rev(x, g):
      return (g * 3,)
    f.defvjp(f_fwd, f_rev)
    def f2(x):
      y, _ = api.value_and_grad(f)(x)
      return y
    def f3(x):
      y, _ = api.value_and_grad(f2)(x)
      return y
    x = 1.
    self.assertAllClose(f(x), f2(x), check_dtypes=False)
    self.assertAllClose(f(x), f3(x), check_dtypes=False)
    self.assertAllClose(api.grad(f)(x), api.grad(f2)(x),
                        check_dtypes=False)
    self.assertAllClose(api.grad(f)(x), api.grad(f3)(x),
                        check_dtypes=False)

  def test_python_control_flow(self):
    @api.custom_vjp
    def f(x):
      if x > 0:
        return jnp.sin(x)
      else:
        return jnp.cos(x)
    def f_fwd(x):
      if x > 0:
        return f(x), x
      else:
        return f(x), x
    def f_rev(x, g):
      if x > 0:
        return (2 * g,)
      else:
        return (3 * g,)
    f.defvjp(f_fwd, f_rev)
    x = 2.
    self.assertAllClose(f(x), jnp.sin(x))
    self.assertAllClose(f(-x), jnp.cos(-x))
    self.assertAllClose(api.value_and_grad(f)(x), (jnp.sin(x), 2.),
                        check_dtypes=False)
    self.assertAllClose(api.value_and_grad(f)(-x), (jnp.cos(-x), 3.),
                        check_dtypes=False)

  def test_vmap(self):
    @api.custom_vjp
    def f(x):
      assert jnp.ndim(x) == 0
      return jnp.sin(x)
    def f_fwd(x):
      assert jnp.ndim(x) == 0
      return f(x), jnp.cos(x)
    def f_rev(cos_x, g):
      return (2 * cos_x * g,)
    f.defvjp(f_fwd, f_rev)

    x = jnp.arange(3.)
    xx = jnp.arange(6.).reshape(2, 3)

    # vmap of f
    self.assertAllClose(api.vmap(f)(x), jnp.sin(x))
    self.assertAllClose(api.vmap(api.vmap(f))(xx), jnp.sin(xx))

    # vmap of grad of f
    self.assertAllClose(api.vmap(api.grad(f))(x), 2 * jnp.cos(x))
    self.assertAllClose(api.vmap(api.value_and_grad(f))(x),
                        (jnp.sin(x), 2 * jnp.cos(x)))
    self.assertAllClose(api.vmap(api.vmap(api.grad(f)))(xx), 2 * jnp.cos(xx))
    self.assertAllClose(api.vmap(api.vmap(api.value_and_grad(f)))(xx),
                        (jnp.sin(xx), 2 * jnp.cos(xx)))

    # grad of vmap of f
    self.assertAllClose(api.grad(lambda x: api.vmap(f)(x).sum())(x),
                        2 * jnp.cos(x))
    self.assertAllClose(api.grad(lambda x: api.vmap(api.vmap(f))(x).sum())(xx),
                        2 * jnp.cos(xx))

    # vmap of grad of vmap of f
    self.assertAllClose(api.vmap(api.grad(lambda x: api.vmap(f)(x).sum()))(xx),
                        2 * jnp.cos(xx))

  def test_jit(self):
    @api.custom_vjp
    def f(x):
      return jnp.sin(x)
    def f_fwd(x):
      return f(x), jnp.cos(x)
    def f_rev(cos_x, g):
      return (2 * cos_x * g,)
    f.defvjp(f_fwd, f_rev)

    x = 3.

    # jit
    self.assertAllClose(api.jit(f)(x), jnp.sin(x))
    self.assertAllClose(api.jit(api.jit(f))(x), jnp.sin(x))

    # jit of grad
    self.assertAllClose(api.jit(api.grad(f))(x), 2 * jnp.cos(x),
                        check_dtypes=False)

    # grad of jit
    self.assertAllClose(api.grad(api.jit(f))(x), 2 * jnp.cos(x),
                        check_dtypes=False)

  def test_pytrees(self):
    @api.custom_vjp
    def f(x):
      return {'b': jnp.sin(x['a'])}
    def f_fwd(x):
      return f(x), {'r': jnp.cos(x['a'])}
    def f_bwd(res, g):
      cos_x = res['r']
      return ({'a': 2 * cos_x * g['b']},)
    f.defvjp(f_fwd, f_bwd)
    x = {'a': 3.}
    self.assertAllClose(f(x)['b'], jnp.sin(x['a']))
    self.assertAllClose(api.grad(lambda x: f(x)['b'])(x),
                        {'a': 2 * jnp.cos(x['a'])})

  def test_jvp_error(self):
    @api.custom_vjp
    def f(x):
      return jnp.sin(x)
    def f_fwd(x):
      return f(x), jnp.cos(x)
    def f_rev(cos_x, g):
      return (2 * cos_x * g,)
    f.defvjp(f_fwd, f_rev)

    self.assertRaisesRegex(
        TypeError,
        r"can't apply forward-mode autodiff \(jvp\) to a custom_vjp function.",
        lambda: api.jvp(f, (3.,), (1.,)))
    self.assertRaisesRegex(
        TypeError,
        r"can't apply forward-mode autodiff \(jvp\) to a custom_vjp function.",
        lambda: api.jvp(api.vmap(f), (jnp.arange(3.),), (jnp.ones(3),)))

  def test_kwargs(self):
    # from https://github.com/google/jax/issues/1938
    @api.custom_vjp
    def my_fun(x, y, c=1.):
      return c * (x + y)
    my_fun.defvjp(lambda x, y, c=1.: (my_fun(c, y, c), None),
                  lambda _, g: (g, g, g))
    f = lambda x, y: jnp.square(my_fun(x, y, c=2.)).sum()
    f(10., 5.)  # doesn't crash
    api.grad(f)(10., 5.)  # doesn't crash

  def test_initial_style(self):
    @api.custom_vjp
    def f(x):
      return jnp.sin(x)
    def f_fwd(x):
      return f(x), jnp.cos(x)
    def f_rev(cos_x, g):
      return (2 * cos_x * g,)
    f.defvjp(f_fwd, f_rev)

    def foo(x):
      out, _  = lax.scan(lambda c, _: (f(c), None), x, None, length=1)
      return out

    ans = api.grad(foo)(3.)
    expected = 2. * jnp.cos(3.)
    self.assertAllClose(ans, expected, check_dtypes=False)

    ans = api.grad(api.grad(foo))(3.)
    expected = -2. * jnp.sin(3.)
    self.assertAllClose(ans, expected)

  def test_initial_style_vmap(self):
    @api.custom_vjp
    def f(x):
      assert jnp.ndim(x) == 0
      return 3 * x
    def f_fwd(x):
      return f(x), jnp.cos(x)
    def f_rev(cos_x, g):
      return (2 * cos_x * g,)
    f.defvjp(f_fwd, f_rev)

    def foo(x):
      out, _  = lax.scan(lambda c, _: (f(c), None), x, None, length=1)
      return out

    ans = api.vmap(foo)(jnp.arange(3.))
    expected = 3. * jnp.arange(3.)
    self.assertAllClose(ans, expected, check_dtypes=False)

    ans = api.grad(lambda x: api.vmap(foo)(x).sum())(jnp.arange(3.))
    expected = 2. * jnp.cos(jnp.arange(3.))
    self.assertAllClose(ans, expected, check_dtypes=False)

  def test_nondiff_arg(self):
    @partial(api.custom_vjp, nondiff_argnums=(0,))
    def app(f, x):
      return f(x)
    def app_fwd(f, x):
      return app(f, x), jnp.cos(x)
    def app_rev(f, cos_x, g):
      return (cos_x * g,)
    app.defvjp(app_fwd, app_rev)

    ans = app(lambda x: 2 * x, 1)
    expected = 2
    self.assertAllClose(ans, expected, check_dtypes=False)

    ans = api.value_and_grad(lambda x: app(lambda y: 2 * y, x))(1.)
    expected = (2., jnp.cos(1.))
    self.assertAllClose(ans, expected, check_dtypes=False)

  def test_nondiff_arg_tracer(self):
    @partial(api.custom_vjp, nondiff_argnums=(0,))
    def f(x, y):
      return x * y
    def f_fwd(x, y):
      return f(x, y), jnp.cos(y)
    def f_rev(x, cos_y, g):
      return (cos_y * g,)
    f.defvjp(f_fwd, f_rev)

    @jit
    def g(x, y):
      return f(x, y)

    ans = g(2, 3.)
    expected = 6.
    self.assertAllClose(ans, expected, check_dtypes=False)

    ans = api.grad(g, 1)(2., 3.)
    expected = jnp.cos(3.)
    self.assertAllClose(ans, expected, check_dtypes=False)

  def test_vmap_axes(self):
    raise unittest.SkipTest("TODO")  # TODO(mattjj): write test

  def test_pmap(self):
    raise unittest.SkipTest("TODO")  # TODO(mattjj): write test

  def test_missing_vjp_rule_error(self):
    @api.custom_vjp
    def foo(x):
      return x ** 2

    self.assertRaisesRegex(
        AttributeError,
        r"No VJP defined for custom_vjp function foo using defvjp.",
        lambda: foo(2))
    self.assertRaisesRegex(
        AttributeError,
        r"No VJP defined for custom_vjp function foo using defvjp.",
        lambda: api.grad(foo)(2.))

  def test_vjp_rule_inconsistent_pytree_structures_error(self):
    @api.custom_vjp
    def f(x):
      return x

    def foo_fwd(x):
      return x, None

    def foo_bwd(_, g):
      return g

    f.defvjp(foo_fwd, foo_bwd)

    f(2)  # doesn't crash
    self.assertRaisesRegex(
        TypeError,
        re.escape(
            "Custom VJP rule must produce an output with the same container "
            "(pytree) structure as the args tuple of the primal function, "
            "and in particular must produce a tuple of length equal to the "
            "number of arguments to the primal function, but got VJP output "
            "structure {} for primal input structure {}.".format(
                tree_util.tree_structure(1),
                tree_util.tree_structure((1,)))
        ),
        lambda: api.grad(f)(2.))

  def test_issue2511(self):
    arr = jnp.ones((5, 2, 2))
    foo = lambda x: api.vmap(jnp.linalg.det, (0,))(x)
    api.jit(foo)(arr)  # doesn't crash

  def test_lowering_out_of_traces(self):
    # https://github.com/google/jax/issues/2578

    class F(collections.namedtuple("F", ["a"])):
      def __call__(self, x):
        return jax.nn.relu(self.a) * x

    @jax.jit
    def g(f, x):
      return f(x)

    jax.grad(g, argnums=(1,))(F(2.0), 0.)  # doesn't crash

  def test_nondiff_argnums_stop_gradient(self):
    # https://github.com/google/jax/issues/2784
    @partial(api.custom_vjp, nondiff_argnums=(0, 1))
    def _clip_gradient(lo, hi, x):
      return x  # identity function

    def clip_gradient_fwd(lo, hi, x):
      # return x, None
      return x, (hi, )

    def clip_gradient_bwd(lo, hi, _, g):
      return (jnp.clip(g, lo, hi),)

    _clip_gradient.defvjp(clip_gradient_fwd, clip_gradient_bwd)

    def clip_gradient(x):
      lo = -1
      hi = x + 1  # causes things to break
      return _clip_gradient(lo, hi, x)

    jax.grad(clip_gradient)(1.)  # doesn't crash

  def test_nestable_vjp(self):
    # Verify that https://github.com/google/jax/issues/3667 is resolved.
    def f(x):
      return x ** 2

    @api.custom_vjp
    def g(x):
      return f(x)

    def g_fwd(x):
      y, f_vjp = api.vjp(f, x)
      return y, f_vjp

    def g_bwd(f_vjp, y_bar):
      return f_vjp(y_bar)

    g.defvjp(g_fwd, g_bwd)

    # Check that VJP can be nested in simple situations.  For this to pass,
    # vjp has to return a PyTree.
    _, g_vjp = api.vjp(g, 1.0)
    y, = g_vjp(1.0)
    self.assertAllClose(y, jnp.array(2.0))

    # Check that VJP can be nested in complex situations.  For this to pass,
    # vjp can't treat the closed-over tracer x as a static argument.
    @jit
    def z(x):
      _, g_vjp = api.vjp(g, x)
      return g_vjp
    y, = z(1.0)(3.0)
    self.assertAllClose(y, jnp.array(6.0))

class InvertibleADTest(jtu.JaxTestCase):

  def test_invertible_basic(self):
    def f(x):
      return (jnp.exp(x) * 4) * x

    finv = jax.invertible(f)

    x = jnp.ones((5,))

    if config.omnistaging_enabled:
      expected = """
      { lambda  ; a b.
        let c = exp a
            d = mul c 4.0
            e = mul d a
            f = mul b a
            g = div e a
            h = mul b g
            i = div g 4.0
            j = mul f 4.0
            _ = log i
            k = mul j i
            l = add_any h k
        in (l,) }
      """
    else:
      expected = """
      { lambda  ; a b.
        let c = exp a
            d = mul c 4.0
            e = mul d a
            f = div e a
            g = mul b f
            h = mul b a
            i = mul h 4.0
            j = div f 4.0
            k = mul i j
            l = add_any g k
        in (l,) }
      """

    jaxpr = jax.make_jaxpr(lambda p, ct: jax.vjp(finv, p)[1](ct))(x, x)
    self.assertMultiLineStrippedEqual(expected, str(jaxpr))

    self.assertAllClose(jax.value_and_grad(lambda x: np.sum(f(x)))(x),
                        jax.value_and_grad(lambda x: np.sum(finv(x)))(x),
                        check_dtypes=True)

  def test_invertible_blocks(self):
    # NB: This is the reversible ResNet block
    def mk_reversible_block(f, g):
      @jax.custom_ivjp
      def rev_block(x1, x2):
        y1 = f(x2) + x1
        y2 = g(y1) + x2
        return y1, y2

      @rev_block.defivjp
      def rev_block_ivjp(xs, ys, dys):
        (y1, y2) = ys
        (dy1, dy2) = dys

        dgo, dx2 = dy2, dy2
        go, gvjp = jax.vjp(g, y1)
        dy1 += gvjp(dgo)[0]
        del gvjp
        x2 = y2 - go

        dfo, dx1 = dy1, dy1
        fo, fvjp = jax.vjp(f, x2)
        dx2 += fvjp(dfo)[0]
        del fvjp
        x1 = y1 - fo

        return (x1, x2), (dx1, dx2)

      return rev_block

    rev_block = mk_reversible_block(jnp.sin, jnp.cos)

    def g(x1, x2):
      for i in range(2):
        x1, x2 = rev_block(x1, x2)
      return x1, x2

    def reduce(f, x1, x2):
      y1, y2 = f(x1, x2)
      return np.sum(y1) + np.sum(y2)

    x = np.ones((1,))
    # FIXME: This breaks when argnums is left as default (i.e. 0), because JVP prunes
    #        zero tangents from call primitives.
    self.assertAllClose(jax.value_and_grad(partial(reduce, jax.invertible(g)), argnums=(0, 1))(x, x + 2),
                        jax.value_and_grad(partial(reduce, g), argnums=(0, 1))(x, x + 2),
                        check_dtypes=True)

  def test_invertible_partial_diff(self):
    # Check that we don't have to differentiate with respect to inputs
    # of the invertible function.
    def f(x, y):
      return (jnp.exp(x) * 4) * x, y + 4

    finv = jax.invertible(f)
    o = np.ones((5,))
    self.assertAllClose(jax.value_and_grad(lambda x: np.sum(f(x, o)[0]))(o),
                        jax.value_and_grad(lambda x: np.sum(finv(x, o)[0]))(o),
                        check_dtypes=True)


class DeprecatedCustomTransformsTest(jtu.JaxTestCase):

  def test_defvjp_all(self):
    foo_p = Primitive('foo')
    def foo(x): return 2. * foo_p.bind(x)

    ad.defvjp_all(foo_p, lambda x: (x**2, lambda g: (4 * g * jnp.sin(x),)))
    val_ans, grad_ans = api.value_and_grad(foo)(3.)
    self.assertAllClose(val_ans, 2 * 3.**2, check_dtypes=False)
    self.assertAllClose(grad_ans, 4 * 2 * np.sin(3.), check_dtypes=False)

  def test_defvjp_all_const(self):
    foo_p = Primitive('foo')
    def foo(x): return foo_p.bind(x)

    ad.defvjp_all(foo_p, lambda x: (x**2, lambda g: (12.,)))
    val_ans, grad_ans = api.value_and_grad(foo)(3.)
    self.assertAllClose(val_ans, 9., check_dtypes=False)
    self.assertAllClose(grad_ans, 12.)

  def test_defvjp_all_higher_order_revmode(self):
    foo_p = Primitive('foo')
    def foo(x): return 2. * foo_p.bind(x)

    ad.defvjp_all(foo_p, lambda x: (x**2, lambda g: (g * x ** 2,)))
    ans = api.grad(api.grad(foo))(3.)
    self.assertAllClose(ans, 2 * 2 * 3., check_dtypes=False)

  def test_defvjp_all_multiple_arguments(self):
    # also tests passing in symbolic zero tangents b/c we differentiate wrt only
    # the first argument in one case

    foo_p = Primitive('foo')
    def foo(x, y): return foo_p.bind(x, y)

    def vjpfun(x, y):
      out = x**2 + y**3
      vjp = lambda g: (g + x + y, g * x * 9.)
      return out, vjp

    ad.defvjp_all(foo_p, vjpfun)
    val_ans, grad_ans = api.value_and_grad(foo)(3., 4.)
    self.assertAllClose(val_ans, 3.**2 + 4.**3, check_dtypes=False)
    self.assertAllClose(grad_ans, 1. + 3. + 4., check_dtypes=False)

    ans = api.grad(foo, (0, 1))(3., 4.)
    self.assertAllClose(ans, (1. + 3. + 4., 1. * 3. * 9.), check_dtypes=False)

  def test_defvjp_all_custom_transforms(self):
    @api.custom_transforms
    def foo(x):
      return jnp.sin(x)

    api.defvjp_all(foo, lambda x: (jnp.sin(x), lambda g: (g * x,)))
    val_ans, grad_ans = api.value_and_grad(foo)(3.)
    self.assertAllClose(val_ans, np.sin(3.), check_dtypes=False)
    self.assertAllClose(grad_ans, 3., check_dtypes=False)

  # TODO(mattjj): add defvjp_all test with pytree arguments

  def test_defvjp(self):
    @api.custom_transforms
    def foo(x, y):
      return jnp.sin(x * y)

    api.defvjp(foo, None, lambda g, _, x, y: g * x * y)
    val_ans, grad_ans = api.value_and_grad(foo)(3., 4.)
    self.assertAllClose(val_ans, np.sin(3. * 4.), check_dtypes=False)
    self.assertAllClose(grad_ans, 0., check_dtypes=False)

    ans_0, ans_1 = api.grad(foo, (0, 1))(3., 4.)
    self.assertAllClose(ans_0, 0., check_dtypes=False)
    self.assertAllClose(ans_1, 3. * 4., check_dtypes=False)

  def test_defvjp_higher_order(self):
    @api.custom_transforms
    def foo(x):
      return jnp.sin(2. * x)

    api.defvjp(foo, lambda g, _, x: g * jnp.cos(x))
    ans = api.grad(api.grad(foo))(2.)
    expected = api.grad(api.grad(jnp.sin))(2.)
    self.assertAllClose(ans, expected, check_dtypes=False)

  def test_defvjp_use_ans(self):
    @api.custom_transforms
    def foo(x, y):
      return jnp.sin(x * y)

    api.defvjp(foo, None, lambda g, ans, x, y: g * x * y + jnp.cos(ans))
    val_ans, grad_ans = api.value_and_grad(foo, 1)(3., 4.)
    self.assertAllClose(val_ans, np.sin(3. * 4.), check_dtypes=False)
    self.assertAllClose(grad_ans, 3. * 4. + np.cos(np.sin(3. * 4)),
                        check_dtypes=False)

  # TODO
  # def test_defjvp_closure_error(self):
  #   def foo(x):
  #     @api.custom_transforms
  #     def bar(y):
  #       return x * y

  #     api.defjvp(bar, lambda y_dot, ans, y: x * y)
  #     return bar(x)
  #   jtu.check_raises(
  #       lambda: api.jvp(foo, (1.,), (1.,)), ValueError,
  #       "Detected differentiation with respect to closed-over values with "
  #       "custom JVP rule, which isn't supported.")

  # TODO
  # def test_defvjp_closure_error(self):
  #   def foo(x):
  #     @api.custom_transforms
  #     def bar(y):
  #       return x * y

  #     api.defvjp(bar, lambda g, ans, y: x * y)
  #     return bar(x)
  #   jtu.check_raises(
  #       lambda: grad(foo)(1.,), ValueError,
  #       "Detected differentiation w.r.t. variables from outside "
  #       "the scope of <jax.custom_transforms function bar>, but defvjp and "
  #       "defvjp_all only support differentiation w.r.t. positional arguments.")

  def test_custom_transforms_eval_with_pytrees(self):
    @api.custom_transforms
    def f(x):
      a, b = x[0], x[1]
      return {'hi': 2 * a, 'bye': 2 * b}

    ans = f((1, 2))
    self.assertEqual(ans, {'hi': 2 * 1, 'bye': 2 * 2})

  def test_custom_transforms_jit_with_pytrees(self):
    @api.custom_transforms
    def f(x):
      a, b = x[0], x[1]
      return {'hi': 2 * a, 'bye': 2 * b}

    ans = jit(f)((1, 2))
    self.assertEqual(ans, {'hi': 2 * 1, 'bye': 2 * 2})

  def test_custom_transforms_jit_with_pytrees_consts(self):
    # The purpose of this test is to exercise the custom_transforms default
    # translation rule in how it deals with constants that are too large to be
    # treated as literals (at the time of writing).
    z = np.arange(10.)

    @api.custom_transforms
    def f(x):
      a, b = x[0], x[1]
      return {'hi': 2 * a, 'bye': z * b}

    ans = jit(f)((1, 2))
    self.assertAllClose(ans, {'hi': 2 * 1, 'bye': z * 2}, check_dtypes=False)

  def test_custom_transforms_jvp_with_pytrees(self):
    @api.custom_transforms
    def f(x):
      a, b = x[0], x[1]
      return {'hi': 2 * a, 'bye': 2 * b}

    ans, out_tangent = api.jvp(f, ((1, 2),), ((3, 4),))
    self.assertEqual(ans, {'hi': 2 * 1, 'bye': 2 * 2})
    self.assertEqual(out_tangent, {'hi': 2 * 3, 'bye': 2 * 4})

  def test_custom_transforms_vmap_with_pytrees(self):
    raise unittest.SkipTest("Test deprecated custom_transforms")
    @api.custom_transforms
    def f(x):
      a, b = x[0], x[1]
      return {'hi': 2 * a, 'bye': 2 * b}

    ans = api.vmap(f)((np.arange(3), np.ones((3, 2))))
    expected = {'hi': 2 * np.arange(3), 'bye': 2 * np.ones((3, 2))}
    self.assertAllClose(ans, expected, check_dtypes=False)

  def test_custom_transforms_jvp_with_closure(self):
    def f(x):
      @api.custom_transforms
      def g(y):
        return x * y
      return g(x)

    ans = api.grad(f)(1.)
    expected = 2.
    self.assertAllClose(ans, expected, check_dtypes=False)

  def test_custom_gradient(self):
    @api.custom_gradient
    def f(x):
      return x ** 2, lambda g: (g * x,)

    self.assertAllClose(f(3.), 9., check_dtypes=False)
    self.assertAllClose(api.grad(f)(3.), 3., check_dtypes=False)

  def test_custom_vjp_zeros(self):
    @api.custom_transforms
    def f(x, y):
      return 2 * x, 3 * y

    def f_vjp(x, y):
      return (2 * x, 3 * y), lambda ts: (4 * ts[0], 5 * ts[1])

    api.defvjp_all(f, f_vjp, )
    api.grad(lambda x, y: f(x, y)[0])(1., 2.)  # doesn't crash

  def test_custom_transforms_vjp_nones(self):
    core.skip_checks = True  # Fails with checks
    # issue raised by jsnoek@ and jumper@
    @jax.custom_transforms
    def solve(a, b):
      return jnp.dot(jnp.linalg.inv(a), b)
    # print(solve(a, b))

    def solve_vjp(a, b):
      x = solve(a, b)
      def vjp(x_tangent):
        dx = jnp.dot(solve(a, x_tangent), x.T)
        out = (dx, b * 0.)
        return out
      return x, vjp
    jax.defvjp_all(solve, solve_vjp)
    gf = grad(lambda a,b: jnp.sum(solve(a, b)))

    n = 3
    a_in = jnp.linspace(0, 1, n)[:, None]
    a = jnp.dot(a_in, a_in.T) + jnp.eye(n) * 0.1
    real_x = np.random.RandomState(0).randn(n)
    b = jnp.dot(a + jnp.eye(a.shape[0]), real_x)
    print(gf(a, b))  # doesn't crash

class BufferDonationTest(jtu.JaxTestCase):

  # === pmap ===

  @jtu.skip_on_devices("cpu")  # In/out aliasing not supported on CPU.
  def test_pmap_donate_argnums_invalidates_input(self):
    move = api.pmap(lambda x: x + x - x, donate_argnums=0)
    n = jax.local_device_count()
    x = api.pmap(lambda x: x)(jnp.ones([n]))
    y = move(x)
    self.assertDeleted(x)
    np.testing.assert_allclose(y, [1.] * n)

  def test_pmap_nested_donate_ignored(self):
    pmap_fun = jit(lambda x: api.pmap(lambda y: y ** 2, donate_argnums=0)(x))
    a = api.pmap(lambda x: x)(jnp.array([1]))

    # NOTE(mattjj): stopped raising error here and instead just ignored
    # with self.assertRaisesRegex(ValueError, "nested.*not supported"):
    #   pmap_fun(a)

    pmap_fun(a)  # doesn't crash

  assertDeleted = lambda self, x: self._assertDeleted(x, True)
  assertNotDeleted = lambda self, x: self._assertDeleted(x, False)

  def _assertDeleted(self, x, deleted):
    if hasattr(x, "device_buffer"):
      self.assertEqual(x.device_buffer.is_deleted(), deleted)
    else:
      for buffer in x.device_buffers:
        self.assertEqual(buffer.is_deleted(), deleted)


if __name__ == '__main__':
  absltest.main(testLoader=jtu.JaxTestLoader())<|MERGE_RESOLUTION|>--- conflicted
+++ resolved
@@ -1797,7 +1797,6 @@
 
     f()  # doesn't crash
 
-<<<<<<< HEAD
   def test_concrete_error_because_arg(self):
     if not config.omnistaging_enabled:
       raise unittest.SkipTest("test is omnistaging-specific")
@@ -1824,7 +1823,7 @@
     msg = "on these lines"
     with self.assertRaisesRegex(core.ConcretizationTypeError, msg):
       f()
-=======
+
   def test_xla_computation_zeros_doesnt_device_put(self):
     if not config.omnistaging_enabled:
       raise unittest.SkipTest("test is omnistaging-specific")
@@ -1840,7 +1839,6 @@
     finally:
       xla.device_put = orig_device_put
     self.assertEqual(count, 0)
->>>>>>> 4d556837
 
 
 class RematTest(jtu.JaxTestCase):
